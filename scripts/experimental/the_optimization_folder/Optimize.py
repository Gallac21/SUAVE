--- conflicted
+++ resolved
@@ -89,16 +89,6 @@
         [ 'design_thrust'        ,  'configs.*.propulsors.turbo_fan.design_thrust'],
         [ 'wing_thickness'       ,  'configs.*.wings.main_wing.thickness'         ],
         [ 'MTOW'                 , ['configs.*.mass_properties.max_takeoff'      ,
-<<<<<<< HEAD
-                                    'configs.*.mass_properties.takeoff'          ]],
-        [ 'MZFW'                 ,  'configs.*.mass_properties.max_zero_fuel'     ],
-        [ 'takeoff_field_length' ,  'results.takeoff_field_length'                ],
-        [ 'range_short_field'    ,  'results.range_short_field'                   ],
-        [ 'range_max_nmi'        ,  'results.range_max_nmi'                       ],
-        [ 'max_zero_fuel_margin' ,  'results.max_zero_fuel_margin'                ],
-        [ 'available_fuel_margin',  'results.available_fuel_margin'               ],
-        [ 'available_fuel_margin',  'results.mission_fuel.fuel'                   ],
-=======
                                     'configs.*.mass_properties.takeoff'      ]],
         [ 'MZFW'                 ,  'configs.*.mass_properties.max_zero_fuel'],
         [ 'takeoff_field_length' ,  'results.takeoff_field_length' ],
@@ -107,7 +97,6 @@
         [ 'max_zero_fuel_margin' ,  'results.max_zero_fuel_margin'],
         [ 'available_fuel_margin',  'results.available_fuel_margin'],
         [ 'available_fuel_margin',  'results.mission_fuel.fuel']
->>>>>>> 52b9f9e6
     ]
     
     
