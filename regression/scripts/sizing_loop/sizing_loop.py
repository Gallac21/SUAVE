# sizing_loop.py
#
# Created:  Jun 2015, SUAVE Team
# Modified: Jan 2018, W. Maier

""" setup file for a sizing loop with a 737-aircraft
"""

# ----------------------------------------------------------------------
#   Imports
# ----------------------------------------------------------------------

import SUAVE
from SUAVE.Core import Units, Data

import numpy as np
import copy, time
import matplotlib
import pylab as plt
from SUAVE.Analyses.Process import Process
from SUAVE.Methods.Geometry.Two_Dimensional.Planform import wing_planform
from SUAVE.Methods.Geometry.Two_Dimensional.Planform import wing_planform
from SUAVE.Methods.Propulsion.turbofan_sizing import turbofan_sizing
from SUAVE.Methods.Aerodynamics.Fidelity_Zero.Lift.compute_max_lift_coeff import compute_max_lift_coeff
from SUAVE.Methods.Geometry.Two_Dimensional.Cross_Section.Propulsion.compute_turbofan_geometry import compute_turbofan_geometry
from SUAVE.Sizing.Sizing_Loop import Sizing_Loop
from SUAVE.Optimization.Nexus import Nexus
from SUAVE.Sizing.write_sizing_residuals import write_sizing_residuals
from SUAVE.Sizing.read_sizing_residuals import read_sizing_residuals
from SUAVE.Sizing.write_sizing_outputs import write_sizing_outputs

import sys, os
sys.path.append('../noise_optimization') #import structure from noise_optimization
sys.path.append('../Vehicles')
import Analyses
import Missions
from Boeing_737 import vehicle_setup, configs_setup
matplotlib.interactive(True)
# ----------------------------------------------------------------------
#   Main
# ----------------------------------------------------------------------

def main():
    
    #initialize the problem
    nexus                        = Nexus()
    vehicle                      = vehicle_setup()
    nexus.vehicle_configurations = configs_setup(vehicle)
    nexus.analyses               = Analyses.setup(nexus.vehicle_configurations)
    nexus.missions               = Missions.setup(nexus.analyses)
    
    problem                      = Data()
    problem_inputs               = np.array([ [ 'dummy'   ,   1.   , (.1      ,     10.    ) ,  1.,  ' continuous',               Units.less], [ 'dummy2'   ,   2.   , (.1      ,     10.    ) ,  1.,  ' continuous',               Units.less],      ]) #create dummy inputs for optimization to test io
    problem.inputs               = problem_inputs 
    nexus.optimization_problem   = problem
    nexus.procedure              = setup()
    sizing_loop                  = Sizing_Loop()
    sizing_loop.output_filename  = 'sizing_outputs.txt'
    nexus.sizing_loop            = sizing_loop
    
    #create a fake array of data to test outputs
    write_sizing_outputs(sizing_loop , np.array([6.]), [5.,5.])
    write_sizing_outputs(sizing_loop , np.array([12.]), [4.,1.])
    write_sizing_outputs(sizing_loop , np.array([11.]), [1.,3.])
    
    
    nexus.total_number_of_iterations = 0
    evaluate_problem(nexus)
    results  = nexus.results
    err      = nexus.sizing_loop.norm_error

<<<<<<< HEAD
    err_true = 0.0009361942143498259 #for 1E-2 tol
    error    = abs((err-err_true)/err_true)

    data_inputs, data_outputs, read_success = read_sizing_residuals(sizing_loop, problem.inputs)
    check_read_res = -0.06838028445724997
=======
    err_true = 0.0010094960612309534
    error    = abs((err-err_true)/err_true)

    data_inputs, data_outputs, read_success = read_sizing_residuals(sizing_loop, problem.inputs)
    check_read_res = -0.07048167798149141
>>>>>>> 22ae1751

    error_res      = abs((data_outputs[1][0]-check_read_res)/check_read_res)
    
    #remove files for later
    os.remove('sizing_outputs.txt')
    os.remove('y_err_values.txt')
    print('error = ', error)
    print('error_res = ', error_res)
    assert(error<1e-4), 'sizing loop regression failed'    
    assert(error_res<1e-4), 'sizing loop io failed'    
    
    return
    
def evaluate_problem(nexus):
    for key,step in list(nexus.procedure.items()):
        if hasattr(step,'evaluate'):
            self = step.evaluate(nexus)
        else:
            nexus = step(nexus)
        self = nexus
    return nexus
# ----------------------------------------------------------------------        
#   Setup
# ----------------------------------------------------------------------   

def setup():
    # ------------------------------------------------------------------
    #   Analysis Procedure
    # ------------------------------------------------------------------ 
    
    # size the base config
    procedure = Process()
    procedure.run_sizing_loop       = run_sizing_loop #size aircraft and run mission
    
    return procedure


   
   
def run_sizing_loop(nexus):
    vehicle    = nexus.vehicle_configurations.base
    configs    = nexus.vehicle_configurations
    analyses   = nexus.analyses
    mission    = nexus.missions.base
    

    #initial guesses
    m_guess       = 60000.       
    scaling       = np.array([1E4])
    y             = np.array([m_guess])/scaling
    min_y         = [.05]
    max_y         = [10.]
    
    
    #create sizing loop object
    sizing_loop = nexus.sizing_loop
    #assign to sizing loop
    
    sizing_loop.tolerance                                      = 1E-2 #fraction difference in mass and energy between iterations
    sizing_loop.initial_step                                   = 'GPR' #Default, Table, SVR
    sizing_loop.update_method                                  = 'newton-raphson' #'successive_substitution','newton-raphson', 'broyden'
    sizing_loop.default_y                                      = y
    sizing_loop.min_y                                          = min_y
    sizing_loop.max_y                                          = max_y
    sizing_loop.default_scaling                                = scaling
    sizing_loop.sizing_evaluation                              = sizing_evaluation
    sizing_loop.maximum_iterations                             = 50
    sizing_loop.write_threshhold                               = 50.
    #sizing_loop.output_filename                                = 'sizing_outputs.txt' #used if you run optimization
    sizing_loop.write_residuals                                = True
    sizing_loop.iteration_options.max_initial_step             = 50.
    sizing_loop.iteration_options.min_surrogate_length         = 2
    sizing_loop.max_y                                          = [10. ]
    sizing_loop.min_y                                          = [1.  ]
    
    nexus.max_iter                                             = sizing_loop.maximum_iterations  #used to pass it to constraints
  
    #run the sizing loop
    nexus = sizing_loop(nexus)
    return nexus   
   
   
# ----------------------------------------------------------------------        
#   Sizing
# ----------------------------------------------------------------------   
 
def simple_sizing(nexus):
    configs    = nexus.vehicle_configurations
    analyses   = nexus.analyses
    base       = configs.base

    
    
    m_guess                            = nexus.m_guess #take in sizing inputs
    base.mass_properties.max_takeoff   = m_guess
 
    #find conditions
    air_speed   = nexus.missions.base.segments['cruise'].air_speed 
    altitude    = nexus.missions.base.segments['climb_3'].altitude_end
    atmosphere  = SUAVE.Analyses.Atmospheric.US_Standard_1976()
    freestream  = atmosphere.compute_values(altitude)
    freestream0 = atmosphere.compute_values(6000.*Units.ft)  #cabin altitude
    
    
    diff_pressure                  = np.max(freestream0.pressure-freestream.pressure,0)
    fuselage                       = base.fuselages['fuselage']
    fuselage.differential_pressure = diff_pressure 
    
    #now size engine
    mach_number        = air_speed/freestream.speed_of_sound
    
    #now add to freestream data object
    freestream.velocity    = air_speed
    freestream.mach_number = mach_number
    freestream.gravity     = SUAVE.Attributes.Planets.Earth().sea_level_gravity
    
    #assign conditions in form for propulsor sizing
    conditions             = SUAVE.Analyses.Mission.Segments.Conditions.Aerodynamics()
    conditions.freestream  = freestream   
    nose_load_fraction     = .06
   
    #now evaluate all of the vehicle configurations
    for config in configs:
        config.wings.horizontal_stabilizer.areas.reference = (26.0/92.0)*config.wings.main_wing.areas.reference
                 
        for wing in config.wings:
            
            wing = SUAVE.Methods.Geometry.Two_Dimensional.Planform.wing_planform(wing)
            
            wing.areas.exposed  = 0.8 * wing.areas.wetted
            wing.areas.affected = 0.6 * wing.areas.reference
            
        fuselage                       = config.fuselages['fuselage']
        fuselage.differential_pressure = diff_pressure 
     
        # now evaluate weights
        # diff the new data
        
        config.mass_properties.max_takeoff     = m_guess #take in parameters
        config.mass_properties.takeoff         = m_guess 
        config.mass_properties.max_zero_fuel   = base.mass_properties.max_zero_fuel
        config.store_diff()
             
    # now evaluate the weights   
    weights = analyses.base.weights.evaluate()
    
    # update zfw
    empty_weight       = base.mass_properties.operating_empty
    payload            = base.mass_properties.max_payload
    zfw                = empty_weight + payload 
    
    base.max_zero_fuel = zfw  
    base.store_diff()
    for config in configs:
        config.pull_base()
        
    # ------------------------------------------------------------------
    #   Landing Configuration
    # ------------------------------------------------------------------
    landing = nexus.vehicle_configurations.landing
    landing_conditions = Data()
    landing_conditions.freestream = Data()

    # landing weight
    landing.mass_properties.landing = base.mass_properties.max_zero_fuel
    
    # Landing CL_max
    altitude               = nexus.missions.base.segments[-1].altitude_end
    atmosphere             = SUAVE.Analyses.Atmospheric.US_Standard_1976()
    freestream             = atmosphere.compute_values(altitude)
    mu                     = freestream.dynamic_viscosity
    rho                    = freestream.density

    landing_conditions.freestream.velocity           = nexus.missions.base.segments['descent_3'].air_speed
    landing_conditions.freestream.density            = rho
    landing_conditions.freestream.dynamic_viscosity  = mu/rho
    CL_max_landing,CDi                               = compute_max_lift_coeff(landing,landing_conditions)
    landing.maximum_lift_coefficient                 = CL_max_landing
    
    # diff the new data
    landing.store_diff()   
    
    #Takeoff CL_max
    takeoff                                         = nexus.vehicle_configurations.takeoff
    takeoff_conditions                              = Data()
    takeoff_conditions.freestream                   = Data()    
    altitude                                        = nexus.missions.base.airport.altitude
    atmosphere                                      = SUAVE.Analyses.Atmospheric.US_Standard_1976()
    freestream                                      = atmosphere.compute_values(altitude)
    mu                                              = freestream.dynamic_viscosity
    rho                                             = freestream.density
    takeoff_conditions.freestream.velocity          = nexus.missions.base.segments.climb_1.air_speed
    takeoff_conditions.freestream.density           = rho
    takeoff_conditions.freestream.dynamic_viscosity = mu/rho 
    max_CL_takeoff,CDi                              = compute_max_lift_coeff(takeoff,takeoff_conditions) 
    takeoff.maximum_lift_coefficient                = max_CL_takeoff
    
    takeoff.store_diff()
    
    #Base config CL_max
    base                                          = nexus.vehicle_configurations.base
    base_conditions                               = Data()
    base_conditions.freestream                    = Data()    
    altitude                                      = nexus.missions.base.airport.altitude
    atmosphere                                    = SUAVE.Analyses.Atmospheric.US_Standard_1976()
    freestream                                    = atmosphere.compute_values(altitude)
    mu                                            = freestream.dynamic_viscosity
    rho                                           = freestream.density
          
    base_conditions.freestream.velocity           = nexus.missions.base.segments.climb_1.air_speed
    base_conditions.freestream.density            = rho
    base_conditions.freestream.dynamic_viscosity  = mu/rho 
    max_CL_base,CDi                               = compute_max_lift_coeff(base,base_conditions) 
    base.maximum_lift_coefficient                 = max_CL_base    
    base.store_diff()
    
    # done!
    
    return nexus
    
    
def sizing_evaluation(y,nexus, scaling):
    #unpack inputs
    m_guess           = y[0]*scaling[0]    
    nexus.m_guess     = m_guess
    configs           = nexus.vehicle_configurations
    base              = configs.base
    analyses          = nexus.analyses
    mission           = nexus.missions.base

    simple_sizing(nexus)
    analyses.finalize() #wont run without this
    
    #now run the mission
    results = mission.evaluate()
    #results = nexus.results
  
    #handle outputs
    segments         = results.segments
    fuel_out         = segments[0].conditions.weights.total_mass[0,0]-segments[-1].conditions.weights.total_mass[-1,0] 
    passenger_weight = base.passenger_weights.mass_properties.mass
    
    #sizing loop outputs
    mass_out     = base.mass_properties.operating_empty[0]+fuel_out+passenger_weight
    dm           = (mass_out-m_guess)/m_guess
    nexus.dm     = dm
  
    nexus.results  =results #pack up results
   
    f     = np.array([dm])
    y_out = np.array([mass_out])/scaling
    
    return f, y_out
    
# ----------------------------------------------------------------------
#   Finalizing Function (make part of optimization nexus)[needs to come after simple sizing doh]
# ----------------------------------------------------------------------    

def finalize(nexus):
    
    #nexus.vehicle_configurations.finalize()
    nexus.analyses.finalize()   
    
    return nexus         
       

if __name__ == '__main__':
    main()
    plt.show()<|MERGE_RESOLUTION|>--- conflicted
+++ resolved
@@ -69,19 +69,11 @@
     results  = nexus.results
     err      = nexus.sizing_loop.norm_error
 
-<<<<<<< HEAD
-    err_true = 0.0009361942143498259 #for 1E-2 tol
-    error    = abs((err-err_true)/err_true)
-
-    data_inputs, data_outputs, read_success = read_sizing_residuals(sizing_loop, problem.inputs)
-    check_read_res = -0.06838028445724997
-=======
     err_true = 0.0010094960612309534
     error    = abs((err-err_true)/err_true)
 
     data_inputs, data_outputs, read_success = read_sizing_residuals(sizing_loop, problem.inputs)
     check_read_res = -0.07048167798149141
->>>>>>> 22ae1751
 
     error_res      = abs((data_outputs[1][0]-check_read_res)/check_read_res)
     
