--- conflicted
+++ resolved
@@ -1,200 +1,195 @@
-# setup.py
-# 
-# Created:  Dec 2013, T. Lukaczyk 
-# Modified: Jan 2017, E. Botero
-
-""" SUAVE setup script
-"""
-
-# ----------------------------------------------------------------------
-#   Main - Run Setup
-# ----------------------------------------------------------------------
-
-def main():
-    
-    # imports
-    import sys
-    
-    the_package = 'SUAVE'
-<<<<<<< HEAD
-    version = '1.0.0'
-    date = 'August 14, 2017'
-=======
-    version = '0.9.0'
-    date = 'Jan 11, 2017'
->>>>>>> f86f547d
-    
-    if len(sys.argv) >= 2:
-        command = sys.argv[1]
-    else:
-        command = ''
-    
-    if command == 'uninstall':
-        uninstall(the_package,version,date)
-    else:
-        install(the_package,version,date)
- 
- 
-# ----------------------------------------------------------------------
-#   Install Pacakge
-# ----------------------------------------------------------------------
-
-def install(the_package,version,date):
-    
-    # imports
-    try:
-        from setuptools import setup
-    except ImportError:
-        from distutils.core import setup
-        
-    # test for requirements
-    import_tests()
-    
-    # list all SUAVE sub packages
-    #print 'Listing Packages and Sub-Packages:'
-    packages = list_subpackages(the_package,verbose=False)
-    packages = map( '.'.join, packages )
-
-    # run the setup!!!
-    setup(
-        name = the_package,
-        version = version, 
-        description = 'SUAVE: Stanford University Aerospace Vehicle Environment',
-        author = 'Stanford University Aerospace Design Lab (ADL)',
-        author_email = 'suave-developers@lists.stanford.edu',
-        maintainer = 'The Developers',
-        url = 'suave.stanford.edu',
-        packages = packages,
-        include_package_data = True,
-        license = 'LGPL-2.1',
-        platforms = ['Win, Linux, Unix, Mac OS-X'],
-        zip_safe  = False,
-        long_description = read('../README.md')
-    )  
-    
-    return
-
-
-# ----------------------------------------------------------------------
-#   Un-Install Package
-# ----------------------------------------------------------------------
-
-def uninstall(the_package,version,date):
-    """ emulates command "pip uninstall"
-        just for syntactic sugar at the command line
-    """
-    
-    import sys, shutil
-    
-    # clean up local egg-info
-    try:
-        shutil.rmtree(the_package + '.egg-info')
-    except:
-        pass        
-        
-    # import pip
-    try:
-        import pip
-    except ImportError:
-        raise ImportError , 'pip is required to uninstall this package'
-    
-    # setup up uninstall arguments
-    args = sys.argv
-    del args[0:1+1]
-    args = ['uninstall', the_package] + args
-    
-    # uninstall
-    try:
-        pip.main(args)
-    except:
-        pass
-    
-    return
-    
-    
-# ----------------------------------------------------------------------
-#   Helper Functions
-# ----------------------------------------------------------------------
-
-def list_subpackages(package_trail,verbose=False):
-    """ package_trails = list_subpackages(package_trail)
-        returns a list of package trails
-
-        Inputs: 
-            package_trail : a list of dependant package names, as strings
-            example: os.path -> ['os','path']
-
-        Outputs:
-            package_trails : a list of package trails
-            can be processed with >>> map( '.'.join, package_trails )
-    """
-        
-    # imports
-    import os
-
-    # error checking
-    if isinstance(package_trail,str):
-        package_trail = [package_trail]
-    elif not isinstance(package_trail,(list,tuple)):
-        raise Exception , '%s is not iterable' % package
-
-    # print current package
-    if verbose:
-        print '.'.join(package_trail)
-
-    # get absolute path for package
-    package_dir = os.path.abspath( os.path.join(*package_trail) )
-
-    # find all packages
-    packages = [ 
-        p for p in os.listdir( package_dir ) \
-        if ( os.path.isdir(os.path.join(package_dir, p)) and              # package is a directory
-             os.path.isfile(os.path.join(package_dir, p, '__init__.py')) ) # and has __init__.py
-    ]
-
-    # append package trail
-    packages = [ package_trail + [p] for p in packages ]
-
-    # recursion, check for sub packages
-    packages = [ subpackage \
-                 for package in packages \
-                 for subpackage in list_subpackages(package,verbose) ]
-
-    # include this package trail
-    package_trails = [package_trail] + packages
-
-    # done!
-    return package_trails
-
-def import_tests():
-    """ simple check for dependencies
-    """
-    
-    try:
-        import numpy
-    except ImportError:
-        raise ImportError , 'numpy is required for this package'
-    
-    try:
-        import scipy
-    except ImportError:
-        raise ImportError , 'scipy is required for this package'
-    
-    try:
-        import matplotlib
-    except ImportError:
-        raise ImportError , 'matplotlib is required for this package'
-
-    return
-    
-def read(path):
-    """Build a file path from *paths and return the contents."""
-    with open(path, 'r') as f:
-        return f.read()
-    
-    
-# ----------------------------------------------------------------------
-#   Call Main
-# ----------------------------------------------------------------------
-if __name__ == '__main__':
-    main()
+# setup.py
+# 
+# Created:  Dec 2013, T. Lukaczyk 
+# Modified: Jan 2017, E. Botero
+
+""" SUAVE setup script
+"""
+
+# ----------------------------------------------------------------------
+#   Main - Run Setup
+# ----------------------------------------------------------------------
+
+def main():
+    
+    # imports
+    import sys
+    
+    the_package = 'SUAVE'
+    version     = '1.0.0'
+    date        = 'August 15, 2017'
+    
+    if len(sys.argv) >= 2:
+        command = sys.argv[1]
+    else:
+        command = ''
+    
+    if command == 'uninstall':
+        uninstall(the_package,version,date)
+    else:
+        install(the_package,version,date)
+ 
+ 
+# ----------------------------------------------------------------------
+#   Install Pacakge
+# ----------------------------------------------------------------------
+
+def install(the_package,version,date):
+    
+    # imports
+    try:
+        from setuptools import setup
+    except ImportError:
+        from distutils.core import setup
+        
+    # test for requirements
+    import_tests()
+    
+    # list all SUAVE sub packages
+    #print 'Listing Packages and Sub-Packages:'
+    packages = list_subpackages(the_package,verbose=False)
+    packages = map( '.'.join, packages )
+
+    # run the setup!!!
+    setup(
+        name = the_package,
+        version = version, 
+        description = 'SUAVE: Stanford University Aerospace Vehicle Environment',
+        author = 'Stanford University Aerospace Design Lab (ADL)',
+        author_email = 'suave-developers@lists.stanford.edu',
+        maintainer = 'The Developers',
+        url = 'suave.stanford.edu',
+        packages = packages,
+        include_package_data = True,
+        license = 'LGPL-2.1',
+        platforms = ['Win, Linux, Unix, Mac OS-X'],
+        zip_safe  = False,
+        long_description = read('../README.md')
+    )  
+    
+    return
+
+
+# ----------------------------------------------------------------------
+#   Un-Install Package
+# ----------------------------------------------------------------------
+
+def uninstall(the_package,version,date):
+    """ emulates command "pip uninstall"
+        just for syntactic sugar at the command line
+    """
+    
+    import sys, shutil
+    
+    # clean up local egg-info
+    try:
+        shutil.rmtree(the_package + '.egg-info')
+    except:
+        pass        
+        
+    # import pip
+    try:
+        import pip
+    except ImportError:
+        raise ImportError , 'pip is required to uninstall this package'
+    
+    # setup up uninstall arguments
+    args = sys.argv
+    del args[0:1+1]
+    args = ['uninstall', the_package] + args
+    
+    # uninstall
+    try:
+        pip.main(args)
+    except:
+        pass
+    
+    return
+    
+    
+# ----------------------------------------------------------------------
+#   Helper Functions
+# ----------------------------------------------------------------------
+
+def list_subpackages(package_trail,verbose=False):
+    """ package_trails = list_subpackages(package_trail)
+        returns a list of package trails
+
+        Inputs: 
+            package_trail : a list of dependant package names, as strings
+            example: os.path -> ['os','path']
+
+        Outputs:
+            package_trails : a list of package trails
+            can be processed with >>> map( '.'.join, package_trails )
+    """
+        
+    # imports
+    import os
+
+    # error checking
+    if isinstance(package_trail,str):
+        package_trail = [package_trail]
+    elif not isinstance(package_trail,(list,tuple)):
+        raise Exception , '%s is not iterable' % package
+
+    # print current package
+    if verbose:
+        print '.'.join(package_trail)
+
+    # get absolute path for package
+    package_dir = os.path.abspath( os.path.join(*package_trail) )
+
+    # find all packages
+    packages = [ 
+        p for p in os.listdir( package_dir ) \
+        if ( os.path.isdir(os.path.join(package_dir, p)) and              # package is a directory
+             os.path.isfile(os.path.join(package_dir, p, '__init__.py')) ) # and has __init__.py
+    ]
+
+    # append package trail
+    packages = [ package_trail + [p] for p in packages ]
+
+    # recursion, check for sub packages
+    packages = [ subpackage \
+                 for package in packages \
+                 for subpackage in list_subpackages(package,verbose) ]
+
+    # include this package trail
+    package_trails = [package_trail] + packages
+
+    # done!
+    return package_trails
+
+def import_tests():
+    """ simple check for dependencies
+    """
+    
+    try:
+        import numpy
+    except ImportError:
+        raise ImportError , 'numpy is required for this package'
+    
+    try:
+        import scipy
+    except ImportError:
+        raise ImportError , 'scipy is required for this package'
+    
+    try:
+        import matplotlib
+    except ImportError:
+        raise ImportError , 'matplotlib is required for this package'
+
+    return
+    
+def read(path):
+    """Build a file path from *paths and return the contents."""
+    with open(path, 'r') as f:
+        return f.read()
+    
+    
+# ----------------------------------------------------------------------
+#   Call Main
+# ----------------------------------------------------------------------
+if __name__ == '__main__':
+    main()