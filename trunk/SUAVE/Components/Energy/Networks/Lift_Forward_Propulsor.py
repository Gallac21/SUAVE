## @ingroup Components-Energy-Networks
# Lift_Forward_propulsor.py
# 
# Created: Jan 2016, E. Botero
# Modified: 

# ----------------------------------------------------------------------
#  Imports
# ----------------------------------------------------------------------

# suave imports
import SUAVE

# package imports
import numpy as np
from SUAVE.Core import Units, Data
from SUAVE.Components.Propulsors.Propulsor import Propulsor

# ----------------------------------------------------------------------
#  Lift_Forward
# ----------------------------------------------------------------------

## @ingroup Components-Energy-Networks
class Lift_Forward_Propulsor(Propulsor):
    """ This is a complex version of battery_propeller with a battery powering propellers through
        electric motors. In this case we have 2 sets of motors at different motors that can be controlled seperately
        
        This network adds 2 extra unknowns to the mission. The first is
        a voltage, to calculate the thevenin voltage drop in the pack.
        The second is torque matching between motor and propeller.
        
        We have two inputs, the forward throttle and the lift throttle setting

        Since this is an airplane first and foremost, the "throttle" will be for forward thrust
        The new unknown will be for lift throttle, because of the assumption on throttle something needs to be done...

        Want only 1 residual on voltage
    
        Assumptions:
        For any segment using this, body angle can't be an unknown.
        
        Source:
        None
    """        
    def __defaults__(self):
        """ This sets the default values for the network to function.
    
            Assumptions:
            None
    
            Source:
            N/A
    
            Inputs:
            None
    
            Outputs:
            None
    
            Properties Used:
            N/A
        """             
        self.motor_lift                = None
        self.motor_forward             = None
        self.propeller_lift            = None
        self.propeller_forward         = None
        self.esc_lift                  = None
        self.esc_forward               = None
        self.avionics                  = None
        self.payload                   = None
        self.battery                   = None
        self.nacelle_diameter_lift     = None
        self.nacelle_diameter_forward  = None
        self.engine_length_lift        = None
        self.engine_length_forward     = None
        self.number_of_engines_lift    = None
        self.number_of_engines_forward = None
        self.voltage                   = None
        self.thrust_angle_lift         = 0.0
        self.thrust_angle_forward      = 0.0
        
        pass
        
    def evaluate_thrust(self,state):
        """ Calculate thrust given the current state of the vehicle
    
            Assumptions:
            Caps the throttle at 110% and linearly interpolates thrust off that
    
            Source:
            N/A
    
            Inputs:
            state [state()]
    
            Outputs:
            results.thrust_force_vector [Newtons]
            results.vehicle_mass_rate   [kg/s]
            conditions.propulsion:
                rpm_lift                 [radians/sec]
                rpm _forward             [radians/sec]
                current_lift             [amps]
                current_forward          [amps]
                battery_draw             [watts]
                battery_energy           [joules]
                voltage_open_circuit     [volts]
                voltage_under_load       [volts]
                motor_torque_lift        [N-M]
                motor_torque_forward     [N-M]
                propeller_torque_lift    [N-M]
                propeller_torque_forward [N-M]
    
            Properties Used:
            Defaulted values
        """          
        
        # unpack
        conditions        = state.conditions
        numerics          = state.numerics
        motor_lift        = self.motor_lift 
        motor_forward     = self.motor_forward
        propeller_lift    = self.propeller_lift 
        propeller_forward = self.propeller_forward
        esc_lift          = self.esc_lift
        esc_forward       = self.esc_forward        
        avionics          = self.avionics
        payload           = self.payload
        battery           = self.battery
        num_lift          = self.number_of_engines_lift
        num_forward       = self.number_of_engines_forward
        
        ###
        # Setup batteries and ESC's
        ###
        
        # Set battery energy
        battery.current_energy = conditions.propulsion.battery_energy    
        
        #volts = state.unknowns.battery_voltage_under_load * 1. 
        #volts[volts>self.voltage] = self.voltage
        volts = self.voltage
        
        # ESC Voltage
        esc_lift.inputs.voltagein    = volts      
        esc_forward.inputs.voltagein = volts 
        
        ###
        # Evaluate thrust from the forward propulsors
        ###
        
        # Throttle the voltage
        esc_forward.voltageout(conditions)       
        # link
        motor_forward.inputs.voltage = esc_forward.outputs.voltageout
        
        # Run the motor
        motor_forward.omega(conditions)
        # link
        propeller_forward.inputs.omega = motor_forward.outputs.omega
        propeller_forward.thrust_angle = self.thrust_angle_forward   
        
        # Run the propeller
        #F_forward, Q_forward, P_forward, Cp_forward = propeller_forward.spin_surrogate(conditions)
        F_forward, Q_forward, P_forward, Cp_forward = propeller_forward.spin(conditions)
            
        # Check to see if magic thrust is needed, the ESC caps throttle at 1.1 already
        eta = conditions.propulsion.throttle[:,0,None]
        P_forward[eta>1.0] = P_forward[eta>1.0]*eta[eta>1.0]
        F_forward[eta>1.0] = F_forward[eta>1.0]*eta[eta>1.0]        
        
        # Run the motor for current
        motor_forward.current(conditions)  
        # link
        esc_forward.inputs.currentout =  motor_forward.outputs.current     
        
        # Run the esc
        esc_forward.currentin()        
       
        ###
        # Evaluate thrust from the lift propulsors
        ###
        
        # Make a new set of konditions, since there are differences for the esc and motor
        konditions                 = Data()
        konditions.propulsion      = Data()
        konditions.freestream      = Data()
        konditions.frames          = Data()
        konditions.frames.inertial = Data()
        konditions.frames.body     = Data()
        konditions.propulsion.throttle                    = conditions.propulsion.lift_throttle * 1.
        konditions.propulsion.propeller_power_coefficient = conditions.propulsion.propeller_power_coefficient_lift * 1.
        konditions.freestream.density                     = conditions.freestream.density * 1.
        konditions.freestream.velocity                    = conditions.freestream.velocity * 1.
        konditions.freestream.dynamic_viscosity           = conditions.freestream.dynamic_viscosity * 1.
        konditions.freestream.speed_of_sound              = conditions.freestream.speed_of_sound *1.
        konditions.freestream.temperature                 = conditions.freestream.temperature * 1.
        konditions.freestream.altitude                    = conditions.freestream.altitude * 1.
        konditions.frames.inertial.velocity_vector        = conditions.frames.inertial.velocity_vector *1.
        konditions.frames.body.transform_to_inertial      = conditions.frames.body.transform_to_inertial
        
        # Throttle the voltage
        esc_lift.voltageout(konditions)       
        # link
        motor_lift.inputs.voltage = esc_lift.outputs.voltageout
        
        # Run the motor
        motor_lift.omega(konditions)
        # link
        propeller_lift.inputs.omega =  motor_lift.outputs.omega
        propeller_lift.thrust_angle = self.thrust_angle_lift
        
        # Run the propeller
        #F_lift, Q_lift, P_lift, Cp_lift = propeller_lift.spin_surrogate(konditions)
        F_lift, Q_lift, P_lift, Cp_lift = propeller_lift.spin(konditions)
            
        # Check to see if magic thrust is needed, the ESC caps throttle at 1.1 already
        eta = state.conditions.propulsion.lift_throttle
        P_lift[eta>1.0] = P_lift[eta>1.0]*eta[eta>1.0]
        F_lift[eta>1.0] = F_lift[eta>1.0]*eta[eta>1.0]        
        
        # Run the motor for current
        motor_lift.current(conditions)  
        # link
        esc_lift.inputs.currentout =  motor_lift.outputs.current     
        
        # Run the esc
        esc_lift.currentin()          
        
        ###
        # Combine the thrusts and powers
        ###
        
        # Run the avionics
        avionics.power()
    
        # Run the payload
        payload.power()
        
        # Calculate avionics and payload power
        avionics_payload_power = avionics.outputs.power + payload.outputs.power
    
        # Calculate avionics and payload current
        i_avionics_payload = avionics_payload_power/volts   
        
        # Add up the power usages
        i_lift    = esc_lift.outputs.currentin*num_lift 
        i_forward = esc_forward.outputs.currentin*num_forward
        
        current_total = i_lift + i_forward + i_avionics_payload
        power_total   = current_total * volts   
        
        battery.inputs.current  = current_total
        battery.inputs.power_in = - power_total
        
        # Run the battery
        battery.energy_calc(numerics)   
        
        # Pack the conditions
        rpm_lift             = motor_lift.outputs.omega*60./(2.*np.pi)
        rpm_forward          = motor_forward.outputs.omega*60./(2.*np.pi)        
        battery_draw         = battery.inputs.power_in 
        battery_energy       = battery.current_energy
        voltage_open_circuit = battery.voltage_open_circuit
        voltage_under_load   = battery.voltage_under_load    
    
        conditions.propulsion.rpm_lift                 = rpm_lift
        conditions.propulsion.rpm_forward              = rpm_forward
        conditions.propulsion.current_lift             = i_lift 
        conditions.propulsion.current_forward          = i_forward 
        conditions.propulsion.motor_torque_lift        = motor_lift.outputs.torque
        conditions.propulsion.motor_torque_forward     = motor_forward.outputs.torque
        conditions.propulsion.propeller_torque_lift    = Q_lift   
        conditions.propulsion.propeller_torque_forward = Q_forward       
          
        conditions.propulsion.battery_draw             = battery_draw
        conditions.propulsion.battery_energy           = battery_energy
        conditions.propulsion.voltage_open_circuit     = voltage_open_circuit
        conditions.propulsion.voltage_under_load       = voltage_under_load      
        
        # Calculate the thrust and mdot
        F_lift_total    = F_lift*num_lift * [np.cos(self.thrust_angle_lift),0,-np.sin(self.thrust_angle_lift)]    
        F_forward_total = F_forward*num_forward * [np.cos(self.thrust_angle_forward),0,-np.sin(self.thrust_angle_forward)] 
       
        F_total = F_lift_total + F_forward_total
        mdot    = np.zeros_like(F_total)
        
        results = Data()
        results.thrust_force_vector = F_total
        results.vehicle_mass_rate   = mdot
        
        return results
    
    def unpack_unknowns(self,segment):
        """ This is an extra set of unknowns which are unpacked from the mission solver and send to the network.
            This uses all the motors.
    
            Assumptions:
            None
    
            Source:
            N/A
    
            Inputs:
            state.unknowns.propeller_power_coefficient [None]
            state.unknowns.battery_voltage_under_load  [volts]
            state.unknowns.lift_throttle               [0-1]
            state.unknowns.throttle                    [0-1]
    
            Outputs:
            state.conditions.propulsion.propeller_power_coefficient [None]
            state.conditions.propulsion.battery_voltage_under_load  [volts]
            state.conditions.propulsion.lift_throttle               [0-1]
            state.conditions.propulsion.throttle                    [0-1]
    
            Properties Used:
            N/A
        """          
        
        # Here we are going to unpack the unknowns (Cps,throttle,voltage) provided for this network
<<<<<<< HEAD
        state.conditions.propulsion.lift_throttle                    = state.unknowns.lift_throttle
        #state.conditions.propulsion.battery_voltage_under_load       = state.unknowns.battery_voltage_under_load
        state.conditions.propulsion.propeller_power_coefficient      = state.unknowns.propeller_power_coefficient
        state.conditions.propulsion.propeller_power_coefficient_lift = state.unknowns.propeller_power_coefficient_lift
        state.conditions.propulsion.throttle                         = state.unknowns.throttle
=======
        segment.state.conditions.propulsion.lift_throttle                    = segment.state.unknowns.lift_throttle
        segment.state.conditions.propulsion.battery_voltage_under_load       = segment.state.unknowns.battery_voltage_under_load
        segment.state.conditions.propulsion.propeller_power_coefficient      = segment.state.unknowns.propeller_power_coefficient
        segment.state.conditions.propulsion.propeller_power_coefficient_lift = segment.state.unknowns.propeller_power_coefficient_lift
        segment.state.conditions.propulsion.throttle                         = segment.state.unknowns.throttle
>>>>>>> aecdd32e
        
        return
    
    
    def unpack_unknowns_no_lift(self,segment):
        """ This is an extra set of unknowns which are unpacked from the mission solver and send to the network.
            This uses only the forward motors and turns the rest off.
    
            Assumptions:
            Only the forward motors and turns the rest off.
    
            Source:
            N/A
    
            Inputs:
            state.unknowns.propeller_power_coefficient [None]
            state.unknowns.battery_voltage_under_load  [volts]
            state.unknowns.lift_throttle               [0-1]
            state.unknowns.throttle                    [0-1]
    
            Outputs:
            state.conditions.propulsion.propeller_power_coefficient [None]
            state.conditions.propulsion.battery_voltage_under_load  [volts]
            state.conditions.propulsion.lift_throttle               [0-1]
            state.conditions.propulsion.throttle                    [0-1]
    
            Properties Used:
            N/A
        """             
        
        ones = segment.state.ones_row
        
        # Here we are going to unpack the unknowns (Cps,throttle,voltage) provided for this network
<<<<<<< HEAD
        state.conditions.propulsion.lift_throttle                    = 0.0 * ones(1)
        #state.conditions.propulsion.battery_voltage_under_load       = state.unknowns.battery_voltage_under_load
        state.conditions.propulsion.propeller_power_coefficient      = state.unknowns.propeller_power_coefficient
        state.conditions.propulsion.propeller_power_coefficient_lift = 0.0 * ones(1)
        state.conditions.propulsion.throttle                         = state.unknowns.throttle
=======
        segment.state.conditions.propulsion.lift_throttle                    = 0.0 * ones(1)
        segment.state.conditions.propulsion.battery_voltage_under_load       = segment.state.unknowns.battery_voltage_under_load
        segment.state.conditions.propulsion.propeller_power_coefficient      = segment.state.unknowns.propeller_power_coefficient
        segment.state.conditions.propulsion.propeller_power_coefficient_lift = 0.0 * ones(1)
        segment.state.conditions.propulsion.throttle                         = segment.state.unknowns.throttle
>>>>>>> aecdd32e
        
        return    
    
    def unpack_unknowns_no_forward(self,segment):
        """ This is an extra set of unknowns which are unpacked from the mission solver and send to the network.
            This uses only the lift motors.
    
            Assumptions:
            Only the lift motors.
    
            Source:
            N/A
    
            Inputs:
            state.unknowns.propeller_power_coefficient [None]
            state.unknowns.battery_voltage_under_load  [volts]
            state.unknowns.lift_throttle               [0-1]
            state.unknowns.throttle                    [0-1]
    
            Outputs:
            state.conditions.propulsion.propeller_power_coefficient [None]
            state.conditions.propulsion.battery_voltage_under_load  [volts]
            state.conditions.propulsion.lift_throttle               [0-1]
            state.conditions.propulsion.throttle                    [0-1]
    
            Properties Used:
            N/A
        """             
        
        ones = segment.state.ones_row
        
        # Here we are going to unpack the unknowns (Cps,throttle,voltage) provided for this network
<<<<<<< HEAD
        state.conditions.propulsion.lift_throttle                    = state.unknowns.lift_throttle
        #state.conditions.propulsion.battery_voltage_under_load       = state.unknowns.battery_voltage_under_load
        state.conditions.propulsion.propeller_power_coefficient      = 0.0 * ones(1)
        state.conditions.propulsion.propeller_power_coefficient_lift = state.unknowns.propeller_power_coefficient_lift
        state.conditions.propulsion.throttle                         = 0.0 * ones(1)
=======
        segment.state.conditions.propulsion.lift_throttle                    = segment.state.unknowns.lift_throttle
        segment.state.conditions.propulsion.battery_voltage_under_load       = segment.state.unknowns.battery_voltage_under_load
        segment.state.conditions.propulsion.propeller_power_coefficient      = 0.0 * ones(1)
        segment.state.conditions.propulsion.propeller_power_coefficient_lift = segment.state.unknowns.propeller_power_coefficient_lift
        segment.state.conditions.propulsion.throttle                         = 0.0 * ones(1)
>>>>>>> aecdd32e
        
        return    
    
    
    def residuals(self,segment):
        """ This packs the residuals to be send to the mission solver.
            Use this if all motors are operational
    
            Assumptions:
            All motors are operational
    
            Source:
            N/A
    
            Inputs:
            state.conditions.propulsion:
                motor_torque_forward                  [N-m]
                motor_torque_lift                     [N-m]
                propeller_torque_forward              [N-m]
                propeller_torque_lift                 [N-m]
                voltage_under_load                    [volts]
            state.unknowns.battery_voltage_under_load [volts]
    
            Outputs:
            None
    
            Properties Used:
            self.voltage                              [volts]
        """            
        
        # Here we are going to pack the residuals (torque,voltage) from the network
        q_motor_forward = segment.state.conditions.propulsion.motor_torque_forward
        q_prop_forward  = segment.state.conditions.propulsion.propeller_torque_forward
        q_motor_lift    = segment.state.conditions.propulsion.motor_torque_lift
        q_prop_lift     = segment.state.conditions.propulsion.propeller_torque_lift        
        
<<<<<<< HEAD
        #v_actual        = state.conditions.propulsion.voltage_under_load
        #v_predict       = state.unknowns.battery_voltage_under_load
        #v_max           = self.voltage        
        
        # Return the residuals
        state.residuals.network[:,0] = (q_motor_forward[:,0] - q_prop_forward[:,0])/q_motor_forward[:,0] 
        state.residuals.network[:,1] = (q_motor_lift[:,0] - q_prop_lift[:,0])/q_motor_lift[:,0]
        #state.residuals.network[:,2] = (v_predict[:,0] - v_actual[:,0])/v_max  
=======
        v_actual        = segment.state.conditions.propulsion.voltage_under_load
        v_predict       = segment.state.unknowns.battery_voltage_under_load
        v_max           = self.voltage        
        
        # Return the residuals
        segment.state.residuals.network[:,0] = (q_motor_forward[:,0] - q_prop_forward[:,0])/q_motor_forward[:,0] 
        segment.state.residuals.network[:,1] = (q_motor_lift[:,0] - q_prop_lift[:,0])/q_motor_lift[:,0]
        segment.state.residuals.network[:,2] = (v_predict[:,0] - v_actual[:,0])/v_max  
>>>>>>> aecdd32e
        
        return
    
    
    def residuals_no_lift(self,segment):
        """ This packs the residuals to be send to the mission solver.
            Use this if only the forward motors are operational
    
            Assumptions:
            Only the forward motors are operational
    
            Source:
            N/A
    
            Inputs:
            state.conditions.propulsion:
                motor_torque_forward                  [N-m]
                motor_torque_lift                     [N-m]
                propeller_torque_forward              [N-m]
                propeller_torque_lift                 [N-m]
                voltage_under_load                    [volts]
            state.unknowns.battery_voltage_under_load [volts]
            
            Outputs:
            None
    
            Properties Used:
            self.voltage                              [volts]
        """          
        
        # Here we are going to pack the residuals (torque,voltage) from the network
        q_motor_forward = segment.state.conditions.propulsion.motor_torque_forward
        q_prop_forward  = segment.state.conditions.propulsion.propeller_torque_forward   
        
<<<<<<< HEAD
        #v_actual        = state.conditions.propulsion.voltage_under_load
        #v_predict       = state.unknowns.battery_voltage_under_load
        #v_max           = self.voltage        
=======
        v_actual        = segment.state.conditions.propulsion.voltage_under_load
        v_predict       = segment.state.unknowns.battery_voltage_under_load
        v_max           = self.voltage        
>>>>>>> aecdd32e
        
        # Return the residuals
        state.residuals.network[:,0] = q_motor_forward[:,0] - q_prop_forward[:,0]
        #state.residuals.network[:,1] = (v_predict[:,0] - v_actual[:,0])/v_max  
        
        return    
    
    def residuals_no_forward(self,segment):
        """ This packs the residuals to be send to the mission solver.
            Only the lift motors are operational
    
            Assumptions:
            The lift motors are operational
    
            Source:
            N/A
    
            Inputs:
            state.conditions.propulsion:
                motor_torque_forward                  [N-m]
                motor_torque_lift                     [N-m]
                propeller_torque_forward              [N-m]
                propeller_torque_lift                 [N-m]
                voltage_under_load                    [volts]
            state.unknowns.battery_voltage_under_load [volts]
    
            Outputs:
            None
    
            Properties Used:
            self.voltage                              [volts]
        """            
        
        # Here we are going to pack the residuals (torque,voltage) from the network
        q_motor_lift    = segment.state.conditions.propulsion.motor_torque_lift
        q_prop_lift     = segment.state.conditions.propulsion.propeller_torque_lift        
        
<<<<<<< HEAD
        #v_actual        = state.conditions.propulsion.voltage_under_load
        #v_predict       = state.unknowns.battery_voltage_under_load
        #v_max           = self.voltage        
        
        # Return the residuals
        state.residuals.network[:,0] = (q_motor_lift[:,0] - q_prop_lift[:,0])/q_motor_lift[:,0]
        #state.residuals.network[:,1] = (v_predict[:,0] - v_actual[:,0])/v_max  
=======
        v_actual        = segment.state.conditions.propulsion.voltage_under_load
        v_predict       = segment.state.unknowns.battery_voltage_under_load
        v_max           = self.voltage        
        
        # Return the residuals
        segment.state.residuals.network[:,0] = (q_motor_lift[:,0] - q_prop_lift[:,0])/q_motor_lift[:,0]
        segment.state.residuals.network[:,1] = (v_predict[:,0] - v_actual[:,0])/v_max  
>>>>>>> aecdd32e
        
        return<|MERGE_RESOLUTION|>--- conflicted
+++ resolved
@@ -317,19 +317,11 @@
         """          
         
         # Here we are going to unpack the unknowns (Cps,throttle,voltage) provided for this network
-<<<<<<< HEAD
-        state.conditions.propulsion.lift_throttle                    = state.unknowns.lift_throttle
-        #state.conditions.propulsion.battery_voltage_under_load       = state.unknowns.battery_voltage_under_load
-        state.conditions.propulsion.propeller_power_coefficient      = state.unknowns.propeller_power_coefficient
-        state.conditions.propulsion.propeller_power_coefficient_lift = state.unknowns.propeller_power_coefficient_lift
-        state.conditions.propulsion.throttle                         = state.unknowns.throttle
-=======
         segment.state.conditions.propulsion.lift_throttle                    = segment.state.unknowns.lift_throttle
         segment.state.conditions.propulsion.battery_voltage_under_load       = segment.state.unknowns.battery_voltage_under_load
         segment.state.conditions.propulsion.propeller_power_coefficient      = segment.state.unknowns.propeller_power_coefficient
         segment.state.conditions.propulsion.propeller_power_coefficient_lift = segment.state.unknowns.propeller_power_coefficient_lift
         segment.state.conditions.propulsion.throttle                         = segment.state.unknowns.throttle
->>>>>>> aecdd32e
         
         return
     
@@ -363,19 +355,11 @@
         ones = segment.state.ones_row
         
         # Here we are going to unpack the unknowns (Cps,throttle,voltage) provided for this network
-<<<<<<< HEAD
-        state.conditions.propulsion.lift_throttle                    = 0.0 * ones(1)
-        #state.conditions.propulsion.battery_voltage_under_load       = state.unknowns.battery_voltage_under_load
-        state.conditions.propulsion.propeller_power_coefficient      = state.unknowns.propeller_power_coefficient
-        state.conditions.propulsion.propeller_power_coefficient_lift = 0.0 * ones(1)
-        state.conditions.propulsion.throttle                         = state.unknowns.throttle
-=======
         segment.state.conditions.propulsion.lift_throttle                    = 0.0 * ones(1)
         segment.state.conditions.propulsion.battery_voltage_under_load       = segment.state.unknowns.battery_voltage_under_load
         segment.state.conditions.propulsion.propeller_power_coefficient      = segment.state.unknowns.propeller_power_coefficient
         segment.state.conditions.propulsion.propeller_power_coefficient_lift = 0.0 * ones(1)
         segment.state.conditions.propulsion.throttle                         = segment.state.unknowns.throttle
->>>>>>> aecdd32e
         
         return    
     
@@ -408,19 +392,11 @@
         ones = segment.state.ones_row
         
         # Here we are going to unpack the unknowns (Cps,throttle,voltage) provided for this network
-<<<<<<< HEAD
-        state.conditions.propulsion.lift_throttle                    = state.unknowns.lift_throttle
-        #state.conditions.propulsion.battery_voltage_under_load       = state.unknowns.battery_voltage_under_load
-        state.conditions.propulsion.propeller_power_coefficient      = 0.0 * ones(1)
-        state.conditions.propulsion.propeller_power_coefficient_lift = state.unknowns.propeller_power_coefficient_lift
-        state.conditions.propulsion.throttle                         = 0.0 * ones(1)
-=======
         segment.state.conditions.propulsion.lift_throttle                    = segment.state.unknowns.lift_throttle
         segment.state.conditions.propulsion.battery_voltage_under_load       = segment.state.unknowns.battery_voltage_under_load
         segment.state.conditions.propulsion.propeller_power_coefficient      = 0.0 * ones(1)
         segment.state.conditions.propulsion.propeller_power_coefficient_lift = segment.state.unknowns.propeller_power_coefficient_lift
         segment.state.conditions.propulsion.throttle                         = 0.0 * ones(1)
->>>>>>> aecdd32e
         
         return    
     
@@ -457,16 +433,6 @@
         q_motor_lift    = segment.state.conditions.propulsion.motor_torque_lift
         q_prop_lift     = segment.state.conditions.propulsion.propeller_torque_lift        
         
-<<<<<<< HEAD
-        #v_actual        = state.conditions.propulsion.voltage_under_load
-        #v_predict       = state.unknowns.battery_voltage_under_load
-        #v_max           = self.voltage        
-        
-        # Return the residuals
-        state.residuals.network[:,0] = (q_motor_forward[:,0] - q_prop_forward[:,0])/q_motor_forward[:,0] 
-        state.residuals.network[:,1] = (q_motor_lift[:,0] - q_prop_lift[:,0])/q_motor_lift[:,0]
-        #state.residuals.network[:,2] = (v_predict[:,0] - v_actual[:,0])/v_max  
-=======
         v_actual        = segment.state.conditions.propulsion.voltage_under_load
         v_predict       = segment.state.unknowns.battery_voltage_under_load
         v_max           = self.voltage        
@@ -475,7 +441,6 @@
         segment.state.residuals.network[:,0] = (q_motor_forward[:,0] - q_prop_forward[:,0])/q_motor_forward[:,0] 
         segment.state.residuals.network[:,1] = (q_motor_lift[:,0] - q_prop_lift[:,0])/q_motor_lift[:,0]
         segment.state.residuals.network[:,2] = (v_predict[:,0] - v_actual[:,0])/v_max  
->>>>>>> aecdd32e
         
         return
     
@@ -510,15 +475,9 @@
         q_motor_forward = segment.state.conditions.propulsion.motor_torque_forward
         q_prop_forward  = segment.state.conditions.propulsion.propeller_torque_forward   
         
-<<<<<<< HEAD
-        #v_actual        = state.conditions.propulsion.voltage_under_load
-        #v_predict       = state.unknowns.battery_voltage_under_load
-        #v_max           = self.voltage        
-=======
         v_actual        = segment.state.conditions.propulsion.voltage_under_load
         v_predict       = segment.state.unknowns.battery_voltage_under_load
         v_max           = self.voltage        
->>>>>>> aecdd32e
         
         # Return the residuals
         state.residuals.network[:,0] = q_motor_forward[:,0] - q_prop_forward[:,0]
@@ -555,16 +514,7 @@
         # Here we are going to pack the residuals (torque,voltage) from the network
         q_motor_lift    = segment.state.conditions.propulsion.motor_torque_lift
         q_prop_lift     = segment.state.conditions.propulsion.propeller_torque_lift        
-        
-<<<<<<< HEAD
-        #v_actual        = state.conditions.propulsion.voltage_under_load
-        #v_predict       = state.unknowns.battery_voltage_under_load
-        #v_max           = self.voltage        
-        
-        # Return the residuals
-        state.residuals.network[:,0] = (q_motor_lift[:,0] - q_prop_lift[:,0])/q_motor_lift[:,0]
-        #state.residuals.network[:,1] = (v_predict[:,0] - v_actual[:,0])/v_max  
-=======
+
         v_actual        = segment.state.conditions.propulsion.voltage_under_load
         v_predict       = segment.state.unknowns.battery_voltage_under_load
         v_max           = self.voltage        
@@ -572,6 +522,5 @@
         # Return the residuals
         segment.state.residuals.network[:,0] = (q_motor_lift[:,0] - q_prop_lift[:,0])/q_motor_lift[:,0]
         segment.state.residuals.network[:,1] = (v_predict[:,0] - v_actual[:,0])/v_max  
->>>>>>> aecdd32e
         
         return