## @defgroup Methods-Weights-Correlations-Propulsion Propulsion
# Contains some methods for calculating different propulsion system weights
# @ingroup Methods-Weights-Correlations

<<<<<<< HEAD
""" SUAVE.Methods.Weights.Correlations.Propulsion
    contains some useful methods or attributes
    for estimating weights with zero-order correlations
"""

from air_cooled_motor import air_cooled_motor
from engine_jet import engine_jet
from engine_piston import engine_piston
from hts_motor import hts_motor
from integrated_propulsion import integrated_propulsion
from integrated_propulsion_general_aviation import integrated_propulsion_general_aviation
=======
from air_cooled_motor      import air_cooled_motor
from engine_jet            import engine_jet
from hts_motor             import hts_motor
from integrated_propulsion import integrated_propulsion

>>>>>>> aafe2775
<|MERGE_RESOLUTION|>--- conflicted
+++ resolved
@@ -1,23 +1,9 @@
-## @defgroup Methods-Weights-Correlations-Propulsion Propulsion
-# Contains some methods for calculating different propulsion system weights
-# @ingroup Methods-Weights-Correlations
-
-<<<<<<< HEAD
-""" SUAVE.Methods.Weights.Correlations.Propulsion
-    contains some useful methods or attributes
-    for estimating weights with zero-order correlations
-"""
-
-from air_cooled_motor import air_cooled_motor
-from engine_jet import engine_jet
-from engine_piston import engine_piston
-from hts_motor import hts_motor
-from integrated_propulsion import integrated_propulsion
-from integrated_propulsion_general_aviation import integrated_propulsion_general_aviation
-=======
-from air_cooled_motor      import air_cooled_motor
-from engine_jet            import engine_jet
-from hts_motor             import hts_motor
-from integrated_propulsion import integrated_propulsion
-
->>>>>>> aafe2775
+## @defgroup Methods-Weights-Correlations-Propulsion Propulsion
+# Contains some methods for calculating different propulsion system weights
+# @ingroup Methods-Weights-Correlations
+
+from air_cooled_motor      import air_cooled_motor
+from engine_jet            import engine_jet
+from hts_motor             import hts_motor
+from integrated_propulsion import integrated_propulsion
+from integrated_propulsion_general_aviation import integrated_propulsion_general_aviation