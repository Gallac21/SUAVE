## @ingroup Methods-Geometry-Two_Dimensional-Cross_Section-Airfoil
# generate_airfoil_transition.py
# 
# Created:  Mar 2021, R. Erhard
# Modified: 

# ----------------------------------------------------------------------
#  Imports
# ----------------------------------------------------------------------

from SUAVE.Methods.Geometry.Two_Dimensional.Cross_Section.Airfoil.import_airfoil_geometry import import_airfoil_geometry 
from SUAVE.Plots.Geometry import plot_airfoil
import numpy as np
import os

<<<<<<< HEAD
## @ingroup Methods-Geometry-Two_Dimensional-Cross_Section-Airfoil
def generate_interpolated_airfoils(a1, a2, nairfoils, save_filename="Transition", npts=50):
=======
def generate_interpolated_airfoils(a1, a2, nairfoils, npoints=200, save_filename="Transition"):
>>>>>>> cff7f415
    """ Takes in two airfoils, interpolates between their coordinates to generate new
    airfoil geometries and saves new airfoil files.
    
    Assumptions: Linear geometric transition between airfoils
    
    Source: None
    
    Inputs:
    a1                 first airfoil                                [ airfoil ]
    a2                 second airfoil                               [ airfoil ]
    nairfoils          number of airfoils                           [ unitless ]
    
    """
    
    # import airfoil geometry for the two airfoils
    airfoil_geo_files = [a1, a2]
    a1_name           = os.path.basename(a1)
    a2_name           = os.path.basename(a2)
    a_geo = import_airfoil_geometry(airfoil_geo_files,npoints)
    
    # identify x and y coordinates of the two airfoils
    x_upper = a_geo.x_upper_surface
    y_upper = a_geo.y_upper_surface
    x_lower = a_geo.x_lower_surface
    y_lower = a_geo.y_lower_surface
    
    # identify points on airfoils to interpolate between
    yairfoils_upper  = np.array(y_upper).T
    yairfoils_lower  = np.array(y_lower).T
    xairfoils_upper  = np.array(x_upper).T
    xairfoils_lower  = np.array(x_lower).T

    # for each point around the airfoil, interpolate between the two given airfoil coordinates
    z = np.linspace(0,1,nairfoils)
    
    y_u_lb = yairfoils_upper[:,0]
    y_u_ub = yairfoils_upper[:,1]
    y_l_lb = yairfoils_lower[:,0]
    y_l_ub = yairfoils_lower[:,1]        
    
    x_u_lb = xairfoils_upper[:,0]
    x_u_ub = xairfoils_upper[:,1]
    x_l_lb = xairfoils_lower[:,0]
    x_l_ub = xairfoils_lower[:,1]    
    
    # broadcasting interpolation
    y_n_upper = (z[None,...] * (y_u_ub[...,None] - y_u_lb[...,None]) + (y_u_lb[...,None])).T
    y_n_lower = (z[None,...] * (y_l_ub[...,None] - y_l_lb[...,None]) + (y_l_lb[...,None])).T
    x_n_upper = (z[None,...] * (x_u_ub[...,None] - x_u_lb[...,None]) + (x_u_lb[...,None])).T
    x_n_lower = (z[None,...] * (x_l_ub[...,None] - x_l_lb[...,None]) + (x_l_lb[...,None])).T
    
    
    # save new airfoil geometry files:
    
    new_files = {'a_{}'.format(i+1): [] for i in range(nairfoils-2)}
    airfoil_files = []

    for k in range(nairfoils-2):
        # create new files and write title block for each new airfoil
        title_block     = "Airfoil Transition "+str(k+1)+" between "+a1_name+" and "+a2_name+"\n 61. 61.\n\n"
        file            ='a_'+str(k+1)
        new_files[file] = open(save_filename + str(k+1) +".txt", "w+")
        new_files[file].write(title_block)
        
        y_n_u = np.reshape(y_n_upper[k+1],(npoints//2,1))
        y_n_l = np.reshape(y_n_lower[k+1],(npoints//2,1))
        x_n_u = np.reshape(x_n_upper[k+1],(npoints//2,1))
        x_n_l = np.reshape(x_n_lower[k+1],(npoints//2,1))
        
        airfoil_files.append(new_files[file].name)
        upper_data = np.append(x_n_u, y_n_u,axis=1)
        lower_data = np.append(x_n_l, y_n_l,axis=1)

        # write lines to files
        for lines in upper_data: #upper_data[file]:
            line = str(lines[0]) + " " + str(lines[1]) + "\n"
            new_files[file].write(line)
            
        new_files[file].write("\n")
        
        for lines in lower_data: #[file]:
            line = str(lines[0]) + " " + str(lines[1]) + "\n"
            new_files[file].write(line)
            
        new_files[file].close()
        
    # plot new and original airfoils:
    airfoil_files.insert(0,a1)
    airfoil_files.append(a2)
    plot_airfoil(airfoil_files,overlay=True)
    plot_airfoil(airfoil_files,overlay=False)
    
    return new_files<|MERGE_RESOLUTION|>--- conflicted
+++ resolved
@@ -1,50 +1,45 @@
 ## @ingroup Methods-Geometry-Two_Dimensional-Cross_Section-Airfoil
 # generate_airfoil_transition.py
-# 
+#
 # Created:  Mar 2021, R. Erhard
-# Modified: 
+# Modified:
 
 # ----------------------------------------------------------------------
 #  Imports
 # ----------------------------------------------------------------------
 
-from SUAVE.Methods.Geometry.Two_Dimensional.Cross_Section.Airfoil.import_airfoil_geometry import import_airfoil_geometry 
+from SUAVE.Methods.Geometry.Two_Dimensional.Cross_Section.Airfoil.import_airfoil_geometry import import_airfoil_geometry
 from SUAVE.Plots.Geometry import plot_airfoil
 import numpy as np
 import os
 
-<<<<<<< HEAD
-## @ingroup Methods-Geometry-Two_Dimensional-Cross_Section-Airfoil
-def generate_interpolated_airfoils(a1, a2, nairfoils, save_filename="Transition", npts=50):
-=======
 def generate_interpolated_airfoils(a1, a2, nairfoils, npoints=200, save_filename="Transition"):
->>>>>>> cff7f415
     """ Takes in two airfoils, interpolates between their coordinates to generate new
     airfoil geometries and saves new airfoil files.
-    
+
     Assumptions: Linear geometric transition between airfoils
-    
+
     Source: None
-    
+
     Inputs:
     a1                 first airfoil                                [ airfoil ]
     a2                 second airfoil                               [ airfoil ]
     nairfoils          number of airfoils                           [ unitless ]
-    
+
     """
-    
+
     # import airfoil geometry for the two airfoils
     airfoil_geo_files = [a1, a2]
     a1_name           = os.path.basename(a1)
     a2_name           = os.path.basename(a2)
     a_geo = import_airfoil_geometry(airfoil_geo_files,npoints)
-    
+
     # identify x and y coordinates of the two airfoils
     x_upper = a_geo.x_upper_surface
     y_upper = a_geo.y_upper_surface
     x_lower = a_geo.x_lower_surface
     y_lower = a_geo.y_lower_surface
-    
+
     # identify points on airfoils to interpolate between
     yairfoils_upper  = np.array(y_upper).T
     yairfoils_lower  = np.array(y_lower).T
@@ -53,26 +48,26 @@
 
     # for each point around the airfoil, interpolate between the two given airfoil coordinates
     z = np.linspace(0,1,nairfoils)
-    
+
     y_u_lb = yairfoils_upper[:,0]
     y_u_ub = yairfoils_upper[:,1]
     y_l_lb = yairfoils_lower[:,0]
-    y_l_ub = yairfoils_lower[:,1]        
-    
+    y_l_ub = yairfoils_lower[:,1]
+
     x_u_lb = xairfoils_upper[:,0]
     x_u_ub = xairfoils_upper[:,1]
     x_l_lb = xairfoils_lower[:,0]
-    x_l_ub = xairfoils_lower[:,1]    
-    
+    x_l_ub = xairfoils_lower[:,1]
+
     # broadcasting interpolation
     y_n_upper = (z[None,...] * (y_u_ub[...,None] - y_u_lb[...,None]) + (y_u_lb[...,None])).T
     y_n_lower = (z[None,...] * (y_l_ub[...,None] - y_l_lb[...,None]) + (y_l_lb[...,None])).T
     x_n_upper = (z[None,...] * (x_u_ub[...,None] - x_u_lb[...,None]) + (x_u_lb[...,None])).T
     x_n_lower = (z[None,...] * (x_l_ub[...,None] - x_l_lb[...,None]) + (x_l_lb[...,None])).T
-    
-    
+
+
     # save new airfoil geometry files:
-    
+
     new_files = {'a_{}'.format(i+1): [] for i in range(nairfoils-2)}
     airfoil_files = []
 
@@ -82,12 +77,12 @@
         file            ='a_'+str(k+1)
         new_files[file] = open(save_filename + str(k+1) +".txt", "w+")
         new_files[file].write(title_block)
-        
+
         y_n_u = np.reshape(y_n_upper[k+1],(npoints//2,1))
         y_n_l = np.reshape(y_n_lower[k+1],(npoints//2,1))
         x_n_u = np.reshape(x_n_upper[k+1],(npoints//2,1))
         x_n_l = np.reshape(x_n_lower[k+1],(npoints//2,1))
-        
+
         airfoil_files.append(new_files[file].name)
         upper_data = np.append(x_n_u, y_n_u,axis=1)
         lower_data = np.append(x_n_l, y_n_l,axis=1)
@@ -96,19 +91,19 @@
         for lines in upper_data: #upper_data[file]:
             line = str(lines[0]) + " " + str(lines[1]) + "\n"
             new_files[file].write(line)
-            
+
         new_files[file].write("\n")
-        
+
         for lines in lower_data: #[file]:
             line = str(lines[0]) + " " + str(lines[1]) + "\n"
             new_files[file].write(line)
-            
+
         new_files[file].close()
-        
+
     # plot new and original airfoils:
     airfoil_files.insert(0,a1)
     airfoil_files.append(a2)
     plot_airfoil(airfoil_files,overlay=True)
     plot_airfoil(airfoil_files,overlay=False)
-    
+
     return new_files