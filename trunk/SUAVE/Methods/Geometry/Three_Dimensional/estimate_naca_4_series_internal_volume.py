--- conflicted
+++ resolved
@@ -26,11 +26,7 @@
     tc=wing.chords.tip
     span=wing.spans.projected
 
-<<<<<<< HEAD
     yc_front_spar_root=m*(.1*rc/p**2.)*(2*p-.1) #front spar is 10%chords
-=======
-    yc_front_spar_root=m*(.1*rc/p**2.)*(2*p-.1) #front spar is 10%chord
->>>>>>> upstream/develop
     yc_rear_spar_root=m*((rc-.6*rc)/(1-p)**2.)*(1+.6-2*p)
     yc_front_spar_tip=m*(.1*tc/p**2.)*(2*p-.1) 
     yc_rear_spar_tip=m*((tc-.6*tc)/(1-p)**2.)*(1+.6-2*p)
