--- conflicted
+++ resolved
@@ -171,11 +171,7 @@
     
     # call aerodynamics model
     if stability_model:
-<<<<<<< HEAD
-        stability_model( state.conditions )        
-=======
         results = stability_model( state.conditions )        
         conditions.stability.update(results)
->>>>>>> 82fcc1c0
     
     return
