## @ingroup Methods-Aerodynamics-Common-Fidelity_Zero-Drag
# miscellaneous_drag_aircraft_ESDU.py
# 
# Created:  Jan 2014, T. Orra
# Modified: Jan 2016, E. Botero 
#           Jul 2021, R. Erhard

# ----------------------------------------------------------------------
#  Imports
# ----------------------------------------------------------------------
# SUAVE imports
from SUAVE.Components.Energy.Networks.Lift_Cruise import Lift_Cruise
from SUAVE.Components.Energy.Networks.Battery_Propeller import Battery_Propeller
from SUAVE.Core import Data
import numpy as np
# ----------------------------------------------------------------------
#  Computes the miscellaneous drag
# ----------------------------------------------------------------------

## @ingroup Methods-Aerodynamics-Common-Fidelity_Zero-Drag
def miscellaneous_drag_aircraft_ESDU(state,settings,geometry):
    """Computes the miscellaneous drag associated with an aircraft

    Assumptions:
    Basic fit

    Source:
    ESDU 94044, figure 1

    Inputs:
    state.conditions.freestream.mach_number    [Unitless] (actual values not used)
    geometry.reference_area                    [m^2]
    geometry.wings.areas.wetted                [m^2]
    geometry.fuselages.areas.wetted            [m^2]
    geometry.network.areas.wetted              [m^2]
    geometry.network.number_of_engines         [Unitless]

    Outputs:
    cd_excrescence (drag)                      [Unitless]

    Properties Used:
    N/A
    """

    # unpack inputs
    
    conditions    = state.conditions
    configuration = settings
    
    Sref      = geometry.reference_area
    ones_1col = conditions.freestream.mach_number *0.+1

    # Estimating total wetted area
    swet_tot        = 0.
    for wing in geometry.wings:
        swet_tot += wing.areas.wetted

    for fuselage in geometry.fuselages:
        swet_tot += fuselage.areas.wetted

<<<<<<< HEAD
    for propulsor in geometry.propulsors:
        if isinstance(propulsor,Lift_Cruise) or isinstance(propulsor,Battery_Propeller):
            if 'propellers' in propulsor.keys():
                if propulsor.identical_propellers:
                    swet_tot += propulsor.areas.wetted * propulsor.number_of_propeller_engines
                else:
                    swet_tot += np.sum(propulsor.areas.wetted)
            if 'lift_rotors' in propulsor.keys():
                if propulsor.identical_lift_rotors:
                    swet_tot += propulsor.areas.wetted * propulsor.number_of_lift_rotor_engines
                else:
                    swet_tot += np.sum(propulsor.areas.wetted)
        else:
            swet_tot += propulsor.areas.wetted * propulsor.number_of_engines
            
        
=======
    for network in geometry.networks:
        swet_tot += network.areas.wetted * network.number_of_engines

>>>>>>> 6bc6a0bd
    swet_tot *= 1.10
    
    # Estimating excrescence drag, based in ESDU 94044, figure 1
    D_q = 0.40* (0.0184 + 0.000469 * swet_tot - 1.13*10**-7 * swet_tot ** 2)
    cd_excrescence = D_q / Sref

    # ------------------------------------------------------------------
    #   The final result
    # ------------------------------------------------------------------
    # dump to results
    conditions.aerodynamics.drag_breakdown.miscellaneous = Data(
        total_wetted_area         = swet_tot,
        reference_area            = Sref ,
        total                     = cd_excrescence *ones_1col, )

    return cd_excrescence *ones_1col<|MERGE_RESOLUTION|>--- conflicted
+++ resolved
@@ -1,8 +1,8 @@
 ## @ingroup Methods-Aerodynamics-Common-Fidelity_Zero-Drag
 # miscellaneous_drag_aircraft_ESDU.py
-# 
+#
 # Created:  Jan 2014, T. Orra
-# Modified: Jan 2016, E. Botero 
+# Modified: Jan 2016, E. Botero
 #           Jul 2021, R. Erhard
 
 # ----------------------------------------------------------------------
@@ -43,10 +43,10 @@
     """
 
     # unpack inputs
-    
+
     conditions    = state.conditions
     configuration = settings
-    
+
     Sref      = geometry.reference_area
     ones_1col = conditions.freestream.mach_number *0.+1
 
@@ -58,30 +58,24 @@
     for fuselage in geometry.fuselages:
         swet_tot += fuselage.areas.wetted
 
-<<<<<<< HEAD
-    for propulsor in geometry.propulsors:
-        if isinstance(propulsor,Lift_Cruise) or isinstance(propulsor,Battery_Propeller):
-            if 'propellers' in propulsor.keys():
-                if propulsor.identical_propellers:
-                    swet_tot += propulsor.areas.wetted * propulsor.number_of_propeller_engines
+    for network in geometry.networks:
+        if isinstance(network,Lift_Cruise) or isinstance(network,Battery_Propeller):
+            if 'propellers' in network.keys():
+                if network.identical_propellers:
+                    swet_tot += network.areas.wetted * network.number_of_propeller_engines
                 else:
-                    swet_tot += np.sum(propulsor.areas.wetted)
-            if 'lift_rotors' in propulsor.keys():
-                if propulsor.identical_lift_rotors:
-                    swet_tot += propulsor.areas.wetted * propulsor.number_of_lift_rotor_engines
+                    swet_tot += np.sum(network.areas.wetted)
+            if 'lift_rotors' in network.keys():
+                if network.identical_lift_rotors:
+                    swet_tot += network.areas.wetted * network.number_of_lift_rotor_engines
                 else:
-                    swet_tot += np.sum(propulsor.areas.wetted)
+                    swet_tot += np.sum(network.areas.wetted)
         else:
-            swet_tot += propulsor.areas.wetted * propulsor.number_of_engines
-            
-        
-=======
-    for network in geometry.networks:
-        swet_tot += network.areas.wetted * network.number_of_engines
+            swet_tot += network.areas.wetted * network.number_of_engines
 
->>>>>>> 6bc6a0bd
+
     swet_tot *= 1.10
-    
+
     # Estimating excrescence drag, based in ESDU 94044, figure 1
     D_q = 0.40* (0.0184 + 0.000469 * swet_tot - 1.13*10**-7 * swet_tot ** 2)
     cd_excrescence = D_q / Sref
