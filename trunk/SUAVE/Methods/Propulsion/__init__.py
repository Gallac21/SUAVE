## @defgroup Methods-Propulsion Propulsion
# Description
# @ingroup Methods

<<<<<<< HEAD
from .ducted_fan_sizing       import ducted_fan_sizing
from .electric_motor_sizing   import size_from_kv, size_from_mass
from .fm_id                   import fm_id
from .fm_solver               import fm_solver
from .liquid_rocket_sizing    import liquid_rocket_sizing
from .rayleigh                import rayleigh
from .nozzle_calculations     import exit_Mach_shock, mach_area, normal_shock, pressure_ratio_isentropic, pressure_ratio_shock_in_nozzle
from .                        import electric_motor_sizing
from .propeller_design        import propeller_design
from .rotor_design            import rotor_design
from .ramjet_sizing           import ramjet_sizing
from .scramjet_sizing         import scramjet_sizing
from .turbofan_sizing         import turbofan_sizing
from .turbofan_emission_index import turbofan_emission_index
from .turbojet_sizing         import turbojet_sizing
=======
from .ducted_fan_sizing import ducted_fan_sizing
from .propeller_design import propeller_design
from .turbofan_emission_index import turbofan_emission_index
from .electric_motor_sizing import size_from_kv, size_from_mass
from .turbofan_sizing import turbofan_sizing
from .turbojet_sizing import turbojet_sizing
from .ramjet_sizing import ramjet_sizing
from .scramjet_sizing import scramjet_sizing
from .fm_id import fm_id
from .fm_solver import fm_solver
from .rayleigh import rayleigh
from .nozzle_calculations import exit_Mach_shock, mach_area, normal_shock, pressure_ratio_isentropic, pressure_ratio_shock_in_nozzle
from . import electric_motor_sizing
from .liquid_rocket_sizing import liquid_rocket_sizing
from .serial_HTS_turboelectric_sizing import serial_HTS_turboelectric_sizing

>>>>>>> 4f83c467
<|MERGE_RESOLUTION|>--- conflicted
+++ resolved
@@ -1,38 +1,19 @@
-## @defgroup Methods-Propulsion Propulsion
-# Description
-# @ingroup Methods
-
-<<<<<<< HEAD
-from .ducted_fan_sizing       import ducted_fan_sizing
-from .electric_motor_sizing   import size_from_kv, size_from_mass
-from .fm_id                   import fm_id
-from .fm_solver               import fm_solver
-from .liquid_rocket_sizing    import liquid_rocket_sizing
-from .rayleigh                import rayleigh
-from .nozzle_calculations     import exit_Mach_shock, mach_area, normal_shock, pressure_ratio_isentropic, pressure_ratio_shock_in_nozzle
-from .                        import electric_motor_sizing
-from .propeller_design        import propeller_design
-from .rotor_design            import rotor_design
-from .ramjet_sizing           import ramjet_sizing
-from .scramjet_sizing         import scramjet_sizing
-from .turbofan_sizing         import turbofan_sizing
-from .turbofan_emission_index import turbofan_emission_index
-from .turbojet_sizing         import turbojet_sizing
-=======
-from .ducted_fan_sizing import ducted_fan_sizing
-from .propeller_design import propeller_design
-from .turbofan_emission_index import turbofan_emission_index
-from .electric_motor_sizing import size_from_kv, size_from_mass
-from .turbofan_sizing import turbofan_sizing
-from .turbojet_sizing import turbojet_sizing
-from .ramjet_sizing import ramjet_sizing
-from .scramjet_sizing import scramjet_sizing
-from .fm_id import fm_id
-from .fm_solver import fm_solver
-from .rayleigh import rayleigh
-from .nozzle_calculations import exit_Mach_shock, mach_area, normal_shock, pressure_ratio_isentropic, pressure_ratio_shock_in_nozzle
-from . import electric_motor_sizing
-from .liquid_rocket_sizing import liquid_rocket_sizing
-from .serial_HTS_turboelectric_sizing import serial_HTS_turboelectric_sizing
-
->>>>>>> 4f83c467
+## @defgroup Methods-Propulsion Propulsion
+# Description
+# @ingroup Methods
+
+from .ducted_fan_sizing import ducted_fan_sizing
+from .propeller_design import propeller_design
+from .turbofan_emission_index import turbofan_emission_index
+from .electric_motor_sizing import size_from_kv, size_from_mass
+from .turbofan_sizing import turbofan_sizing
+from .turbojet_sizing import turbojet_sizing
+from .ramjet_sizing import ramjet_sizing
+from .scramjet_sizing import scramjet_sizing
+from .fm_id import fm_id
+from .fm_solver import fm_solver
+from .rayleigh import rayleigh
+from .nozzle_calculations import exit_Mach_shock, mach_area, normal_shock, pressure_ratio_isentropic, pressure_ratio_shock_in_nozzle
+from . import electric_motor_sizing
+from .liquid_rocket_sizing import liquid_rocket_sizing
+from .serial_HTS_turboelectric_sizing import serial_HTS_turboelectric_sizing