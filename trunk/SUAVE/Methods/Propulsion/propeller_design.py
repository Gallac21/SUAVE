--- conflicted
+++ resolved
@@ -12,10 +12,7 @@
 
 import SUAVE
 import numpy as np
-<<<<<<< HEAD
-=======
 import scipy as sp
->>>>>>> 93ef42ae
 from SUAVE.Core import Units , Data
 from SUAVE.Methods.Geometry.Two_Dimensional.Cross_Section.Airfoil.import_airfoil_geometry \
      import import_airfoil_geometry
@@ -233,29 +230,20 @@
     t_c               = t_max/c
     t_c_at_70_percent = t_c[int(N*0.7)]
     
-<<<<<<< HEAD
-=======
     # blade solidity
     r          = chi*R                    # Radial coordinate   
     blade_area = sp.integrate.cumtrapz(B*c, r-r[0])
     sigma      = blade_area[-1]/(np.pi*R**2)  
     
     
->>>>>>> 93ef42ae
     prop.design_torque              = Power[0]/omega
     prop.max_thickness_distribution = t_max
     prop.twist_distribution         = beta
     prop.chord_distribution         = c
-<<<<<<< HEAD
-    prop.Cp                         = Cp
-    prop.mid_chord_aligment         = MCA
-    prop.thickness_to_chord         = t_c_at_70_percent
-=======
     prop.power_coefficient          = Cp
     prop.mid_chord_aligment         = MCA
     prop.thickness_to_chord         = t_c_at_70_percent
     prop.blade_solidity             = sigma
->>>>>>> 93ef42ae
     
     # compute airfoil sections if given
     if  a_geo != None:
