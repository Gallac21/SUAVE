## @ingroup Plots
# Mission_Plots.py
# 
# Created:  Mar 2020, M. Clarke
#           Apr 2020, M. Clarke
#           Sep 2020, M. Clarke 
#           Apr 2021, M. Clarke

# ----------------------------------------------------------------------
#  Imports
# ----------------------------------------------------------------------
from SUAVE.Core import Units 
import matplotlib.pyplot as plt
import matplotlib.cm as cm
import mpl_toolkits.mplot3d as plt3d
import numpy as np
import matplotlib.ticker as ticker 
# ------------------------------------------------------------------
#   Altitude, SFC & Weight
# ------------------------------------------------------------------
## @ingroup Plots
def plot_altitude_sfc_weight(results, line_color = 'bo-', save_figure = False, save_filename = "Altitude_SFC_Weight" , file_type = ".png"):
    """This plots the altitude, speficic fuel comsumption and vehicle weight 

    Assumptions:
    None

    Source:
    None

    Inputs:
    results.segments.condtions.
        freestream.altitude
        weights.total_mass
        weights.vehicle_mass_rate
        frames.body.thrust_force_vector

    Outputs: 
    Plots

    Properties Used:
    N/A	
    """	  
    axis_font = {'size':'14'} 
    fig = plt.figure(save_filename)
    fig.set_size_inches(10, 8) 
    for segment in results.segments.values(): 
        time     = segment.conditions.frames.inertial.time[:,0] / Units.min 
        mass     = segment.conditions.weights.total_mass[:,0] / Units.lb
        altitude = segment.conditions.freestream.altitude[:,0] / Units.ft
        mdot     = segment.conditions.weights.vehicle_mass_rate[:,0]
        thrust   =  segment.conditions.frames.body.thrust_force_vector[:,0]
        sfc      = (mdot / Units.lb) / (thrust /Units.lbf) * Units.hr

        axes = plt.subplot(3,1,1)
        axes.plot( time , altitude , line_color)
        axes.set_ylabel('Altitude (ft)',axis_font)
        set_axes(axes)

        axes = plt.subplot(3,1,3)
        axes.plot( time , sfc , line_color )
        axes.set_xlabel('Time (min)',axis_font)
        axes.set_ylabel('sfc (lb/lbf-hr)',axis_font)
        set_axes(axes)

        axes = plt.subplot(3,1,2)
        axes.plot( time , mass , 'ro-' )
        axes.set_ylabel('Weight (lb)',axis_font)
        set_axes(axes)
        
    if save_figure:
        plt.savefig(save_filename + file_type)  
        
    return

# ------------------------------------------------------------------
#   Aircraft Velocities
# ------------------------------------------------------------------
## @ingroup Plots
def plot_aircraft_velocities(results, line_color = 'bo-', save_figure = False, save_filename = "Aircraft_Velocities", file_type = ".png"):
    """This plots aircraft velocity, mach , true air speed 

    Assumptions:
    None

    Source:
    None

    Inputs:
    results.segments.condtions.freestream.
        velocity
        density
        mach_number 

    Outputs: 
    Plots

    Properties Used:
    N/A	
    """	
    axis_font = {'size':'14'}  
    fig = plt.figure(save_filename)
    fig.set_size_inches(10, 8) 
    for segment in results.segments.values(): 
        time     = segment.conditions.frames.inertial.time[:,0] / Units.min 
        velocity = segment.conditions.freestream.velocity[:,0] 
        density  = segment.conditions.freestream.density[:,0]
        EAS      = velocity * np.sqrt(density/1.225)
        mach     = segment.conditions.freestream.mach_number[:,0]

        axes = plt.subplot(3,1,1)
        axes.plot( time , velocity / Units.kts, line_color)
        axes.set_ylabel('velocity (kts)',axis_font)
        set_axes(axes)

        axes = plt.subplot(3,1,2)
        axes.plot( time , EAS / Units.kts, line_color)
        axes.set_xlabel('Time (min)',axis_font)
        axes.set_ylabel('Equivalent Airspeed',axis_font)
        set_axes(axes)    
        
        axes = plt.subplot(3,1,3)
        axes.plot( time , mach , line_color)
        axes.set_xlabel('Time (min)',axis_font)
        axes.set_ylabel('Mach',axis_font)
        set_axes(axes)  
        
    if save_figure:
        plt.savefig(save_filename + file_type) 
        
    return

# ------------------------------------------------------------------
#   Disc and Power Loadings
# ------------------------------------------------------------------
## @ingroup Plots
def plot_disc_power_loading(results, line_color = 'bo-', save_figure = False, save_filename = "Disc_Power_Loading", file_type = ".png"):
    """This plots the propeller disc and power loadings

    Assumptions:
    None

    Source:
    None

    Inputs:
    results.segments.condtions.propulsion.
        disc_loadings
        power_loading 
        
    Outputs: 
    Plots

    Properties Used:
    N/A	
    """	   
    axis_font = {'size':'14'} 
    fig = plt.figure(save_filename)
    fig.set_size_inches(12, 10) 
    
    for i in range(len(results.segments)): 
        time  = results.segments[i].conditions.frames.inertial.time[:,0] / Units.min
        DL    = results.segments[i].conditions.propulsion.disc_loading
        PL    = results.segments[i].conditions.propulsion.power_loading   
   
        axes = plt.subplot(2,1,1)
        axes.plot(time, DL, line_color)
        axes.set_ylabel('lift disc power N/m^2',axis_font)
        set_axes(axes)      
  
        axes = plt.subplot(2,1,2)
        axes.plot(time, PL, line_color )       
        axes.set_xlabel('Time (mins)',axis_font)
        axes.set_ylabel('lift power loading (N/W)',axis_font)
        set_axes(axes)       

    if save_figure:
        plt.savefig(save_filename + file_type)          
        
    return


# ------------------------------------------------------------------
#   Aerodynamic Coefficients
# ------------------------------------------------------------------
## @ingroup Plots
def plot_aerodynamic_coefficients(results, line_color = 'bo-', save_figure = False, save_filename = "Aerodynamic_Coefficients", file_type = ".png"):
    """This plots the aerodynamic coefficients 

    Assumptions:
    None

    Source:
    None

    Inputs:
    results.segments.condtions.aerodynamics.
        lift_coefficient
        drag_coefficient
        angle_of_attack
        
    Outputs: 
    Plots

    Properties Used:
    N/A	
    """	    
    axis_font = {'size':'14'}  
    fig = plt.figure(save_filename)
    fig.set_size_inches(12, 10)
    
    for segment in results.segments.values(): 
        time = segment.conditions.frames.inertial.time[:,0] / Units.min
        cl   = segment.conditions.aerodynamics.lift_coefficient[:,0,None] 
        cd   = segment.conditions.aerodynamics.drag_coefficient[:,0,None] 
        aoa  = segment.conditions.aerodynamics.angle_of_attack[:,0] / Units.deg
        l_d  = cl/cd

        axes = plt.subplot(2,2,1)
        axes.plot( time , aoa , line_color )
        axes.set_ylabel('Angle of Attack (deg)',axis_font)
        set_axes(axes)

        axes = plt.subplot(2,2,2)
        axes.plot( time , cl, line_color )
        axes.set_ylabel('CL',axis_font)
        set_axes(axes)   
        
        axes = plt.subplot(2,2,3)
        axes.plot( time , cd, line_color )
        axes.set_xlabel('Time (min)',axis_font)
        axes.set_ylabel('CD',axis_font)
        set_axes(axes)   
        
        axes = plt.subplot(2,2,4)
        axes.plot( time , l_d, line_color )
        axes.set_xlabel('Time (min)',axis_font)
        axes.set_ylabel('L/D',axis_font)
        set_axes(axes)            
                
    if save_figure:
        plt.savefig(save_filename + file_type) 
        
    return

# ------------------------------------------------------------------
#   Aerodynamic Forces
# ------------------------------------------------------------------
## @ingroup Plots
def plot_aerodynamic_forces(results, line_color = 'bo-', save_figure = False, save_filename = "Aerodynamic_Forces", file_type = ".png"):
    """This plots the aerodynamic forces

    Assumptions:
    None

    Source:
    None

    Inputs:
    results.segments.condtions.frames
         body.thrust_force_vector 
         wind.lift_force_vector        
         wind.drag_force_vector   
         
    Outputs: 
    Plots

    Properties Used:
    N/A	
    """	   
    axis_font = {'size':'14'}  
    fig = plt.figure(save_filename)
    fig.set_size_inches(12, 10)
    
    for segment in results.segments.values():
        time   = segment.conditions.frames.inertial.time[:,0] / Units.min
        Thrust = segment.conditions.frames.body.thrust_force_vector[:,0]  
        Lift   = -segment.conditions.frames.wind.lift_force_vector[:,2]
        Drag   = -segment.conditions.frames.wind.drag_force_vector[:,0]          
        eta    = segment.conditions.propulsion.throttle[:,0]

        axes = plt.subplot(2,2,1)
        axes.plot( time , eta , line_color )
        axes.set_ylabel('Throttle',axis_font)
        set_axes(axes)	 

        axes = plt.subplot(2,2,2)
        axes.plot( time , Lift , line_color)
        axes.set_ylabel('Lift (N)',axis_font)
        set_axes(axes)
        
        axes = plt.subplot(2,2,3)
        axes.plot( time , Thrust , line_color)
        axes.set_ylabel('Thrust (N)',axis_font)
        axes.set_xlabel('Time (min)',axis_font)
        set_axes(axes)
        
        axes = plt.subplot(2,2,4)
        axes.plot( time , Drag , line_color)
        axes.set_ylabel('Drag (N)',axis_font)
        axes.set_xlabel('Time (min)',axis_font)
        set_axes(axes)       
    
    if save_figure:
        plt.savefig(save_filename + file_type) 
            
    return

# ------------------------------------------------------------------
#   Drag Components
# ------------------------------------------------------------------
## @ingroup Plots
def plot_drag_components(results, line_color = 'bo-', save_figure = False, save_filename = "Drag_Components", file_type = ".png"):
    """This plots the drag components of the aircraft

    Assumptions:
    None

    Source:
    None

    Inputs:
    results.segments.condtions.aerodynamics.drag_breakdown
          parasite.total 
          induced.total 
          compressible.total    
          miscellaneous.total     
    
    Outputs: 
    Plots
    
    Properties Used:
    N/A	
    """	  
    axis_font = {'size':'14'} 
    fig    = plt.figure(save_filename)
    fig.set_size_inches(12, 10)     
    axes = plt.subplot(1,1,1) 
    
    for i, segment in enumerate(results.segments.values()):
        time   = segment.conditions.frames.inertial.time[:,0] / Units.min
        drag_breakdown = segment.conditions.aerodynamics.drag_breakdown
        cdp = drag_breakdown.parasite.total[:,0]
        cdi = drag_breakdown.induced.total[:,0]
        cdc = drag_breakdown.compressible.total[:,0]
        cdm = drag_breakdown.miscellaneous.total[:,0]
        cd  = drag_breakdown.total[:,0]
        
        axes.plot( time , cdp , 'ko-', label='CD parasite' )
        axes.plot( time , cdi , line_color, label='CD induced' )
        axes.plot( time , cdc , 'go-', label='CD compressibility' )
        axes.plot( time , cdm , 'yo-', label='CD miscellaneous' )
        axes.plot( time , cd  , 'ro-', label='CD total'   )            
        if i == 0: 
            axes.legend(loc='upper center')   
            
    axes.set_xlabel('Time (min)',axis_font)
    axes.set_ylabel('CD',axis_font)
    axes.grid(True)         
    
    if save_figure:
        plt.savefig(save_filename + file_type) 
        
    return


# ------------------------------------------------------------------
#   Electronic Conditions
# ------------------------------------------------------------------
## @ingroup Plots
def plot_battery_pack_conditions(results, line_color = 'bo-', save_figure = False, save_filename = "Battery_Pack_Conditions", file_type = ".png"):
    """This plots the electronic conditions of the battery pack in the network
    Assumptions:
    None

    Source:
    None

    Inputs:
    results.segments.conditions.propulsion
         battery_power_draw
         battery_energy    
         battery_voltage_under_load
         battery_voltage_open_circuit
         current        
        
    Outputs: 
    Plots

    Properties Used:
    N/A	
    """	  
    
    axis_font = {'size':'14'} 
    fig = plt.figure(save_filename + "_1")
    fig.set_size_inches(12, 14)

    fig2 = plt.figure(save_filename + "_2")
    fig2.set_size_inches(12, 14)
    
    for i in range(len(results.segments)):     
        time           = results.segments[i].conditions.frames.inertial.time[:,0] / Units.min
        power          = results.segments[i].conditions.propulsion.battery_power_draw[:,0]
        energy         = results.segments[i].conditions.propulsion.battery_energy[:,0] 
<<<<<<< HEAD
        volts          = results.segments[i].conditions.propulsion.battery_voltage_under_load [:,0]
        volts_oc       = results.segments[i].conditions.propulsion.battery_voltage_open_circuit[:,0]
        charge         = results.segments[i].conditions.propulsion.battery_cumulative_charge_throughput[:,0]
        bat_pack_temp  = results.segments[i].conditions.propulsion.battery_pack_temperature[:,0]
        current        = results.segments[i].conditions.propulsion.battery_current[:,0]
        SOC            = results.segments[i].conditions.propulsion.battery_state_of_charge[:,0]
        battery_amp_hr = (energy/ Units.Wh )/volts  
        C_rating       = current/battery_amp_hr
        
        axes = fig.add_subplot(2,2,1)
        axes.plot(time, -power/1000, line_color)
        axes.set_ylabel('Battery Power (kilo-Watts)',axis_font)
        set_axes(axes)       
    
        axes = fig.add_subplot(2,2,2)
=======
        volts          = results.segments[i].conditions.propulsion.battery_voltage_under_load[:,0] 
        volts_oc       = results.segments[i].conditions.propulsion.battery_voltage_open_circuit[:,0]     
        current        = results.segments[i].conditions.propulsion.battery_current[:,0]      
        battery_amp_hr = (energy/ Units.Wh )/volts  
        C_rating       = current/battery_amp_hr
        
        axes = plt.subplot(2,2,1)
        axes.plot(time, -power, line_color)
        axes.set_ylabel('Battery Power (Watts)',axis_font)
        set_axes(axes)       
    
        axes = plt.subplot(2,2,2)
        axes.plot(time, energy/ Units.Wh, line_color)
        axes.set_ylabel('Battery Energy (W-hr)',axis_font)
        set_axes(axes)  
    
        axes = plt.subplot(2,2,3)
>>>>>>> 7114914f
        axes.plot(time, volts, 'bo-',label='Under Load')
        axes.plot(time,volts_oc, 'ks--',label='Open Circuit')
        axes.set_ylabel('Battery Voltage (Volts)',axis_font)  
        set_axes(axes) 
        if i == 0:
            axes.legend(loc='upper right')  
        
<<<<<<< HEAD
        axes = fig.add_subplot(2,2,3)
=======
        axes = plt.subplot(2,2,4)
>>>>>>> 7114914f
        axes.plot(time, C_rating, line_color)
        axes.set_xlabel('Time (mins)',axis_font)
        axes.set_ylabel('C-Rating (C)',axis_font)
        set_axes(axes)

        axes = fig.add_subplot(2,2,4)
        axes.plot(time, current, line_color)
        axes.set_xlabel('Time (mins)',axis_font)
        axes.set_ylabel('Current (A)',axis_font)
        set_axes(axes)

        axes2 = fig2.add_subplot(2,2,1)
        axes2.plot(time, energy/ Units.Wh/1000, line_color)
        axes2.set_ylabel('Battery Energy (kW-hr)',axis_font)
        set_axes(axes2)

        axes2 = fig2.add_subplot(2,2,2)
        axes2.plot(time, SOC, line_color)
        axes2.set_xlabel('Time (mins)',axis_font)
        axes2.set_ylabel('State of Charge',axis_font)
        set_axes(axes2)

        axes2 = fig2.add_subplot(2,2,3)
        axes2.plot(time, charge, line_color)
        axes2.set_xlabel('Time (mins)',axis_font)
        axes2.set_ylabel('Charge Throughput (Ah)',axis_font)
        set_axes(axes2)

        axes2 = fig2.add_subplot(2,2,4)
        axes2.plot(time, bat_pack_temp, line_color, label = 'pack')
        axes2.set_xlabel('Time (mins)',axis_font)
        axes2.set_ylabel('Battery Tempertature ($\degree$ C)',axis_font)
        if i == 0:
            axes2.legend(loc='upper left')
        set_axes(axes2)

    if save_figure:
        plt.savefig(save_filename + "_1" + file_type)
        plt.savefig(save_filename + "_2" + file_type)

    return


def plot_battery_age_conditions(results, line_color = 'bo-', save_figure = False, save_filename = "Battery_Age_Conditions", file_type = ".png"):
    """This plots the resistive growth and energy capacity fade of the battery cell in the network
    Assumptions:
    None
    Source:
    None
    Inputs:
    results.segments.conditions.propulsion
         battery_power_draw
         battery_energy
         battery_voltage_under_load
         battery_voltage_open_circuit
         current

    Outputs:
    Plots
    Properties Used:
    N/A
    """

    axis_font = {'size':'14'}
    fig = plt.figure(save_filename)
    fig.set_size_inches(12, 14)

    for i in range(len(results.segments)):
        e_fade_factor   = results.segments[i].conditions.propulsion.battery_capacity_fade_factor
        r_growth_factor = results.segments[i].conditions.propulsion.battery_resistance_growth_factor
        energy          = results.segments[i].conditions.propulsion.battery_cell_energy[-1,0]
        volts           = results.segments[i].conditions.propulsion.battery_cell_voltage_under_load[-1,0]
        battery_amp_hr  = (energy/ Units.Wh )/volts

        axes = fig.add_subplot(2,1,1)
        axes.plot(battery_amp_hr, e_fade_factor, line_color)
        axes.set_xlabel('Amp-Hours',axis_font)
        axes.set_ylabel('Battery Energy Capacity',axis_font)
        set_axes(axes)

        axes = fig.add_subplot(2,1,2)
        axes.plot(battery_amp_hr, r_growth_factor, line_color)
        axes.set_ylabel('Battery Internal Resistance',axis_font)
        axes.set_xlabel('Amp-Hours',axis_font)
        set_axes(axes)

    if save_figure:
        plt.savefig(save_filename + file_type)       
        
    return


def plot_battery_cell_conditions(results, line_color = 'bo-', save_figure = False, save_filename = "Battery_Cell_Conditions", file_type = ".png"):
    """This plots the electronic conditions of the battery cell in the network
    Assumptions:
    None
    Source:
    None
    Inputs:
    results.segments.conditions.propulsion
         battery_power_draw
         battery_energy
         battery_voltage_under_load
         battery_voltage_open_circuit
         current

    Outputs:
    Plots
    Properties Used:
    N/A
    """

    axis_font = {'size':'14'}
    fig = plt.figure(save_filename + "_1")
    fig.set_size_inches(12, 14)

    fig2 = plt.figure(save_filename + "_2")
    fig2.set_size_inches(12, 14)

    for i in range(len(results.segments)):
        time           = results.segments[i].conditions.frames.inertial.time[:,0] / Units.min
        power          = results.segments[i].conditions.propulsion.battery_cell_power_draw[:,0]
        energy         = results.segments[i].conditions.propulsion.battery_cell_energy[:,0]
        volts          = results.segments[i].conditions.propulsion.battery_cell_voltage_under_load[:,0]
        volts_oc       = results.segments[i].conditions.propulsion.battery_cell_voltage_open_circuit[:,0]
        charge         = results.segments[i].conditions.propulsion.battery_cumulative_charge_throughput[:,0]
        bat_temp       = results.segments[i].conditions.propulsion.battery_cell_temperature[:,0]
        current        = results.segments[i].conditions.propulsion.battery_cell_current[:,0]
        SOC            = results.segments[i].conditions.propulsion.battery_state_of_charge[:,0]
        battery_amp_hr = (energy/ Units.Wh )/volts
        C_rating       = current/battery_amp_hr

        axes = fig.add_subplot(2,2,1)
        axes.plot(time, -power/1000, line_color)
        axes.set_ylabel('Cell Power (kilo-Watts)',axis_font)
        set_axes(axes)

        axes = fig.add_subplot(2,2,2)
        axes.plot(time, volts, 'bo-',label='Under Load')
        axes.plot(time,volts_oc, 'ks--',label='Open Circuit')
        axes.set_ylabel('Cell Voltage (Volts)',axis_font)
        set_axes(axes)
        if i == 0:
            axes.legend(loc='upper right')

        axes = fig.add_subplot(2,2,3)
        axes.plot(time, C_rating, line_color)
        axes.set_xlabel('Time (mins)',axis_font)
        axes.set_ylabel('C-Rating (C)',axis_font)
        set_axes(axes)

        axes = fig.add_subplot(2,2,4)
        axes.plot(time, current, line_color)
        axes.set_xlabel('Time (mins)',axis_font)
        axes.set_ylabel('Current (A)',axis_font)
        set_axes(axes)

        axes2 = fig2.add_subplot(2,2,1)
        axes2.plot(time, energy/ Units.Wh/1000, line_color)
        axes2.set_ylabel('Cell Energy (kW-hr)',axis_font)
        set_axes(axes2)

        axes2 = fig2.add_subplot(2,2,2)
        axes2.plot(time, SOC, line_color)
        axes2.set_xlabel('Time (mins)',axis_font)
        axes2.set_ylabel('State of Charge',axis_font)
        set_axes(axes2)

        axes2 = fig2.add_subplot(2,2,3)
        axes2.plot(time, charge, line_color)
        axes2.set_xlabel('Time (mins)',axis_font)
        axes2.set_ylabel('Charge Throughput (Ah)',axis_font)
        set_axes(axes2)

        axes2 = fig2.add_subplot(2,2,4)
        axes2.plot(time, bat_temp, line_color)
        axes2.set_xlabel('Time (mins)',axis_font)
        axes2.set_ylabel('Cell Tempertature ($\degree$ C)',axis_font)
        set_axes(axes2)

    if save_figure:
        plt.savefig(save_filename + "_1" + file_type)
        plt.savefig(save_filename + "_2" + file_type)

    return


# ------------------------------------------------------------------
#   Flight Conditions
# ------------------------------------------------------------------
## @ingroup Plots
def plot_flight_conditions(results, line_color = 'bo-', save_figure = False, save_filename = "Flight_Conditions", file_type = ".png"):
    """This plots the flights the conditions 

    Assumptions:
    None

    Source:
    None

    Inputs:
    results.segments.conditions.
         frames 
             body.inertial_rotations
             inertial.position_vector 
         freestream.velocity
         aerodynamics.
             lift_coefficient
             drag_coefficient
             angle_of_attack
        
    Outputs: 
    Plots

    Properties Used:
    N/A	
    """	    
    axis_font = {'size':'14'} 
    fig = plt.figure(save_filename)
    fig.set_size_inches(12, 10)
    for segment in results.segments.values(): 
        time     = segment.conditions.frames.inertial.time[:,0] / Units.min
        airspeed = segment.conditions.freestream.velocity[:,0] /   Units['mph']  
        theta    = segment.conditions.frames.body.inertial_rotations[:,1,None] / Units.deg
        
        x        = segment.conditions.frames.inertial.position_vector[:,0]/ Units.mile
        y        = segment.conditions.frames.inertial.position_vector[:,1]
        z        = segment.conditions.frames.inertial.position_vector[:,2]
        altitude = segment.conditions.freestream.altitude[:,0]/Units.feet
        
        axes = plt.subplot(2,2,1)
        axes.plot(time, altitude, line_color)
        axes.set_ylabel('Altitude (ft)',axis_font)
        set_axes(axes)            

        axes = plt.subplot(2,2,2)
        axes.plot( time , airspeed , line_color )
        axes.set_ylabel('Airspeed (mph)',axis_font)
        set_axes(axes)

        axes = plt.subplot(2,2,3)
        axes.plot( time , theta, line_color )
        axes.set_ylabel('Pitch Angle (deg)',axis_font)
        axes.set_xlabel('Time (min)',axis_font)
        set_axes(axes)   
        
<<<<<<< HEAD
        axes = fig.add_subplot(2,2,4)
        axes.plot( time , x, 'bo-')
        axes.set_ylabel('Range (m)',axis_font)
=======
        axes = plt.subplot(2,2,4)
        axes.plot( time , x, 'bo-')
        axes.set_ylabel('Range (miles)',axis_font)
>>>>>>> 7114914f
        axes.set_xlabel('Time (min)',axis_font)
        set_axes(axes)         
        
    if save_figure:
        plt.savefig(save_filename + file_type)
        
    return

# ------------------------------------------------------------------
#   Propulsion Conditions
# ------------------------------------------------------------------
## @ingroup Plots
def plot_propeller_conditions(results, line_color = 'bo-', save_figure = False, save_filename = "Propeller", file_type = ".png"):
    """This plots the propeller performance

    Assumptions:
    None

    Source:
    None

    Inputs:
    results.segments.conditions. 
        frames.inertial.time 
        propulsion.rpm 
        frames.body.thrust_force_vector 
        propulsion.propeller_motor_torque          
        propulsion.propeller_tip_mach 
        
    Outputs: 
    Plots

    Properties Used:
    N/A	
    """	 
    
    axis_font = {'size':'14'} 
    fig = plt.figure(save_filename)
    fig.set_size_inches(12, 10)  
    
    for segment in results.segments.values():  
        time   = segment.conditions.frames.inertial.time[:,0] / Units.min
        rpm    = segment.conditions.propulsion.propeller_rpm[:,0] 
<<<<<<< HEAD
        effp   = segment.conditions.propulsion.propeller_efficiency[:,0]
        Cp     = segment.conditions.propulsion.propeller_power_coefficient[:,0]
=======
        thrust = np.linalg.norm(segment.conditions.frames.body.thrust_force_vector[:,:],axis=1)
        torque = segment.conditions.propulsion.propeller_motor_torque[:,0] 
>>>>>>> 7114914f
        tm     = segment.conditions.propulsion.propeller_tip_mach[:,0]
        Cp     = segment.conditions.propulsion.propeller_power_coefficient[:,0]
        eta    = segment.conditions.propulsion.throttle[:,0]
 
<<<<<<< HEAD
        axes = fig.add_subplot(2,2,1)
        axes.plot(time, Cp, line_color)
        axes.set_ylabel('Power Coefficient $(C_p)$',axis_font)
        set_axes(axes)

        axes = fig.add_subplot(2,2,2)
        axes.plot(time, effp , line_color )
        axes.set_xlabel('Time (mins)',axis_font)
        axes.set_ylabel('Propeller Efficiency $(\eta_P)$',axis_font)
        set_axes(axes)
        
        axes = fig.add_subplot(2,2,3)
        axes.plot(time, rpm, line_color)
        axes.set_ylabel('RPM',axis_font)
        set_axes(axes)
=======
        axes = plt.subplot(2,3,1)
        axes.plot(time, thrust, line_color)
        axes.set_ylabel('Thrust (N)',axis_font)
        set_axes(axes)
        
        axes = plt.subplot(2,3,2)
        axes.plot(time, rpm, line_color)
        axes.set_ylabel('RPM',axis_font)
        set_axes(axes)
        
        axes = plt.subplot(2,3,3)
        axes.plot(time, torque, line_color )
        axes.set_xlabel('Time (mins)',axis_font)
        axes.set_ylabel('Torque (N-m)',axis_font)
        set_axes(axes)  
>>>>>>> 7114914f
        
        axes = plt.subplot(2,3,4)
        axes.plot( time , eta , line_color )
        axes.set_ylabel('Throttle',axis_font)
        set_axes(axes)	 
        
        axes = plt.subplot(2,3,5)
        axes.plot(time, Cp, line_color )
        axes.set_xlabel('Time (mins)',axis_font)
        axes.set_ylabel('Power Coefficient',axis_font)
        set_axes(axes)   
        
        axes = plt.subplot(2,3,6)
        axes.plot(time, tm, line_color )
        axes.set_xlabel('Time (mins)',axis_font)
        axes.set_ylabel('Tip Mach',axis_font)
        set_axes(axes)
        
    if save_figure:
        plt.savefig(save_filename + file_type)  
            
    return

# ------------------------------------------------------------------
#   Electric Propulsion efficiencies
# ------------------------------------------------------------------
## @ingroup Plots
def plot_eMotor_Prop_efficiencies(results, line_color = 'bo-', save_figure = False, save_filename = "eMotor_Prop_Propulsor", file_type = ".png"):
    """This plots the electric driven network propeller efficiencies 

    Assumptions:
    None

    Source:
    None

    Inputs:
    results.segments.conditions.propulsion. 
         etap
         etam
        
    Outputs: 
    Plots

    Properties Used:
    N/A	
    """	   
    axis_font = {'size':'14'} 
    fig = plt.figure(save_filename)
    fig.set_size_inches(12, 10)  
    for segment in results.segments.values():
        time   = segment.conditions.frames.inertial.time[:,0] / Units.min
        effp   = segment.conditions.propulsion.propeller_efficiency[:,0]
        effm   = segment.conditions.propulsion.propeller_motor_efficiency[:,0]
        
        axes = plt.subplot(1,2,1)
        axes.plot(time, effp, line_color )
        axes.set_xlabel('Time (mins)',axis_font)
        axes.set_ylabel(r'Propeller Efficiency ($\eta_p$)',axis_font)
        set_axes(axes)         
        plt.ylim((0,1))
        
        axes = plt.subplot(1,2,2)
        axes.plot(time, effm, line_color )
        axes.set_xlabel('Time (mins)',axis_font)
        axes.set_ylabel(r'Motor Efficiency ($\eta_m$)',axis_font)
        set_axes(axes)
        plt.ylim((0,1))
        
    if save_figure:
        plt.savefig(save_filename + file_type)  
            
    return

# ------------------------------------------------------------------
#   Stability Coefficients
# ------------------------------------------------------------------
## @ingroup Plots
def plot_stability_coefficients(results, line_color = 'bo-', save_figure = False, save_filename = "Stability_Coefficients", file_type = ".png"):
    """This plots the static stability characteristics of an aircraft

    Assumptions:
    None

    Source:
    None

    Inputs:
    results.segments.conditions.stability.
       static
           CM 
           Cm_alpha 
           static_margin 
       aerodynamics.
           angle_of_attack
    Outputs: 
    Plots

    Properties Used:
    N/A	
    """	    
    axis_font = {'size':'14'} 
    fig = plt.figure(save_filename)
    fig.set_size_inches(12, 10)
    
    for segment in results.segments.values():
        time     = segment.conditions.frames.inertial.time[:,0] / Units.min
        cm       = segment.conditions.stability.static.CM[:,0]
        cm_alpha = segment.conditions.stability.static.Cm_alpha[:,0]
        SM       = segment.conditions.stability.static.static_margin[:,0]
        aoa      = segment.conditions.aerodynamics.angle_of_attack[:,0] / Units.deg
        
        axes = plt.subplot(2,2,1)
        axes.plot( time , aoa, line_color )
        axes.set_ylabel(r'$AoA$',axis_font)
        set_axes(axes)   
         
        axes = plt.subplot(2,2,2)
        axes.plot( time , cm, line_color )
        axes.set_ylabel(r'$C_M$',axis_font)
        set_axes(axes)  
        
        axes = plt.subplot(2,2,3)
        axes.plot( time , cm_alpha, line_color )
        axes.set_xlabel('Time (min)',axis_font)
        axes.set_ylabel(r'$C_M\alpha$',axis_font)
        set_axes(axes)  
        
        axes = plt.subplot(2,2,4)
        axes.plot( time , SM, line_color )
        axes.set_xlabel('Time (min)',axis_font)
        axes.set_ylabel('Static Margin (%)',axis_font)
        set_axes(axes)
    
    if save_figure:
        plt.savefig(save_filename + file_type)
        
    return

# ------------------------------------------------------------------    
#   Solar Flux
# ------------------------------------------------------------------
## @ingroup Plots
def plot_solar_flux(results, line_color = 'bo-', save_figure = False, save_filename = "Solar_Flux", file_type = ".png"):
    """This plots the solar flux and power train performance of an solar powered aircraft 

    Assumptions:
    None

    Source:
    None

    Inputs:
    results.segments.conditions.propulsion
        solar_flux 
        battery_power_draw
        battery_energy 
        
    Outputs: 
    Plots

    Properties Used:
    N/A	
    """
    
    axis_font = {'size':'14'} 
    fig       = plt.figure(save_filename) 
    fig.set_size_inches(8, 14)
    
    for segment in results.segments.values():               
        time   = segment.conditions.frames.inertial.time[:,0] / Units.min
        flux   = segment.conditions.propulsion.solar_flux[:,0] 
        charge = segment.conditions.propulsion.battery_power_draw[:,0]
        energy = segment.conditions.propulsion.battery_energy[:,0] / Units.MJ
    
        axes = plt.subplot(3,1,1)
        axes.plot( time , flux , line_color )
        axes.set_ylabel('Solar Flux (W/m$^2$)',axis_font)
        set_axes(axes)
    
        axes = plt.subplot(3,1,2)
        axes.plot( time , charge , line_color )
        axes.set_ylabel('Charging Power (W)',axis_font)
        set_axes(axes)
    
        axes = plt.subplot(3,1,3)
        axes.plot( time , energy , line_color )
        axes.set_xlabel('Time (min)',axis_font)
        axes.set_ylabel('Battery Energy (MJ)',axis_font)
        set_axes(axes)            
    
    if save_figure:
        plt.savefig(save_filename + file_type)
        
    return

# ------------------------------------------------------------------
#   Lift-Cruise Network
# ------------------------------------------------------------------
## @ingroup Plots
def plot_lift_cruise_network(results, line_color = 'bo-', save_figure = False, save_filename = "Lift_Cruise_Network", file_type = ".png"):
    """This plots the electronic and propulsor performance of a vehicle with a lift cruise network

    Assumptions:
    None

    Source:
    None

    Inputs:
    results.segments.conditions.propulsion
         throttle 
         lift_rotor_throttle 
         battery_energy
         battery_specfic_power 
         battery_voltage_under_load
         battery_voltage_open_circuit
        
    Outputs: 
    Plots

    Properties Used:
    N/A	
    """   
    axis_font = {'size':'14'} 
    # ------------------------------------------------------------------
    #   Electronic Conditions
    # ------------------------------------------------------------------
    fig = plt.figure("Lift_Cruise_Electric_Conditions")
    fig.set_size_inches(16, 8)
    for i in range(len(results.segments)):          
        time           = results.segments[i].conditions.frames.inertial.time[:,0] / Units.min
        eta            = results.segments[i].conditions.propulsion.throttle[:,0]
        eta_l          = results.segments[i].conditions.propulsion.throttle_lift[:,0]
        energy         = results.segments[i].conditions.propulsion.battery_energy[:,0]/ Units.Wh
        specific_power = results.segments[i].conditions.propulsion.battery_specfic_power[:,0]
<<<<<<< HEAD
        volts          = results.segments[i].conditions.propulsion.battery_voltage_under_load [:,0]
        volts_oc       = results.segments[i].conditions.propulsion.battery_voltage_open_circuit[:,0]
=======
        volts          = results.segments[i].conditions.propulsion.battery_voltage_under_load[:,0] 
        volts_oc       = results.segments[i].conditions.propulsion.battery_voltage_open_circuit[:,0]  
>>>>>>> 7114914f
                    

        axes = plt.subplot(2,2,1)
        axes.plot(time, eta, 'bo-',label='Propeller Motor')
        axes.plot(time, eta_l, 'r^-',label='Lift Rotor Motor')
        axes.set_ylabel('Throttle',axis_font)
        set_axes(axes)     
        plt.ylim((0,1))
        if i == 0:
            axes.legend(loc='upper center')         
    
        axes = plt.subplot(2,2,2)
        axes.plot(time, energy, 'bo-')
        axes.set_ylabel('Battery Energy (W-hr)',axis_font)
        set_axes(axes)
    
        axes = plt.subplot(2,2,3)
        axes.plot(time, volts, 'bo-',label='Under Load')
        axes.plot(time,volts_oc, 'ks--',label='Open Circuit')
        axes.set_xlabel('Time (mins)',axis_font)
        axes.set_ylabel('Battery Voltage (Volts)',axis_font)
        set_axes(axes)

        if i == 0:
            axes.legend(loc='upper center')                
        
        axes = plt.subplot(2,2,4)
        axes.plot(time, specific_power, 'bo-') 
        axes.set_xlabel('Time (mins)',axis_font)
        axes.set_ylabel('Specific Power',axis_font)
        set_axes(axes)
        
    if save_figure:
        plt.savefig("Lift_Cruise_Electric_Conditions" + file_type)
    
   
    # ------------------------------------------------------------------
    #   Propulsion Conditions
    # ------------------------------------------------------------------
    fig = plt.figure("Prop-Rotor Network")
    fig.set_size_inches(16, 8)
    for i in range(len(results.segments)):          
        time         = results.segments[i].conditions.frames.inertial.time[:,0] / Units.min
        prop_rpm     = results.segments[i].conditions.propulsion.propeller_rpm[:,0] 
        prop_thrust  = results.segments[i].conditions.frames.body.thrust_force_vector[:,0]
        prop_torque  = results.segments[i].conditions.propulsion.propeller_motor_torque[:,0]
        prop_effp    = results.segments[i].conditions.propulsion.propeller_efficiency[:,0]
        prop_effm    = results.segments[i].conditions.propulsion.propeller_motor_efficiency[:,0]
        prop_Cp      = results.segments[i].conditions.propulsion.propeller_power_coefficient[:,0]
        lift_rotor_rpm    = results.segments[i].conditions.propulsion.lift_rotor_rpm[:,0] 
        lift_rotor_thrust = -results.segments[i].conditions.frames.body.thrust_force_vector[:,2]
        lift_rotor_torque = results.segments[i].conditions.propulsion.lift_rotor_motor_torque[:,0]
        lift_rotor_effp   = results.segments[i].conditions.propulsion.lift_rotor_efficiency[:,0]
        lift_rotor_effm   = results.segments[i].conditions.propulsion.lift_rotor_motor_efficiency[:,0] 
        lift_rotor_Cp     = results.segments[i].conditions.propulsion.lift_rotor_power_coefficient[:,0]        
    
        axes = plt.subplot(2,3,1)
        axes.plot(time, prop_rpm, 'bo-')
        axes.plot(time, lift_rotor_rpm, 'r^-')
        axes.set_ylabel('RPM',axis_font)
        set_axes(axes)      
    
        axes = plt.subplot(2,3,2)
        axes.plot(time, prop_thrust, 'bo-')
        axes.plot(time, lift_rotor_thrust, 'r^-')
        axes.set_ylabel('Thrust (N)',axis_font)
        set_axes(axes)  
    
        axes = plt.subplot(2,3,3)
        axes.plot(time, prop_torque, 'bo-' )
        axes.plot(time, lift_rotor_torque, 'r^-' )
        axes.set_xlabel('Time (mins)',axis_font)
        axes.set_ylabel('Torque (N-m)',axis_font)
        set_axes(axes)
    
        axes = plt.subplot(2,3,4)
        axes.plot(time, prop_effp, 'bo-' )
        axes.plot(time, lift_rotor_effp, 'r^-' )
        axes.set_xlabel('Time (mins)',axis_font)
        axes.set_ylabel(r'Propeller Efficiency, $\eta_{propeller}$',axis_font)
        set_axes(axes)      
        plt.ylim((0,1))
    
        axes = plt.subplot(2,3,5)
        axes.plot(time, prop_effm, 'bo-' )
        axes.plot(time, lift_rotor_effm, 'r^-' )
        axes.set_xlabel('Time (mins)',axis_font)
        axes.set_ylabel(r'Motor Efficiency, $\eta_{motor}$',axis_font)
        set_axes(axes)       
        plt.ylim((0,1))
    
        axes = plt.subplot(2,3,6)
        axes.plot(time, prop_Cp, 'bo-' )
        axes.plot(time, lift_rotor_Cp, 'r^-'  )
        axes.set_xlabel('Time (mins)',axis_font)
        axes.set_ylabel('Power Coefficient',axis_font)
        set_axes(axes)
        
    if save_figure:
        plt.savefig("Propulsor_Network" + file_type)
            
    # ------------------------------------------------------------------
    #   Propulsion Conditions
    # ------------------------------------------------------------------
    fig = plt.figure("Lift Rotor")
    fig.set_size_inches(16, 8)
    for i in range(len(results.segments)):          
        time   = results.segments[i].conditions.frames.inertial.time[:,0] / Units.min
        rpm    = results.segments[i].conditions.propulsion.lift_rotor_rpm [:,0] 
        thrust = results.segments[i].conditions.frames.body.thrust_force_vector[:,2]
        torque = results.segments[i].conditions.propulsion.lift_rotor_motor_torque
        effp   = results.segments[i].conditions.propulsion.lift_rotor_efficiency[:,0]
        effm   = results.segments[i].conditions.propulsion.lift_rotor_motor_efficiency[:,0] 
        Cp     = results.segments[i].conditions.propulsion.lift_rotor_power_coefficient[:,0]
    
        axes = plt.subplot(2,3,1)
        axes.plot(time, rpm, 'r^-')
        axes.set_ylabel('RPM',axis_font)
        set_axes(axes)      
    
        axes = plt.subplot(2,3,2)
        axes.plot(time, -thrust, 'r^-')
        axes.set_ylabel('Thrust (N)',axis_font)
        set_axes(axes)
    
        axes = plt.subplot(2,3,3)
        axes.plot(time, torque, 'r^-' )
        axes.set_xlabel('Time (mins)',axis_font)
        axes.set_ylabel('Torque (N-m)',axis_font)
        set_axes(axes)
    
        axes = plt.subplot(2,3,4)
        axes.plot(time, effp, 'r^-',label= r'$\eta_{lift_rotor}$' ) 
        axes.set_xlabel('Time (mins)',axis_font)
        axes.set_ylabel(r'Propeller Efficiency $\eta_{lift_rotor}$',axis_font)
        set_axes(axes)    
        plt.ylim((0,1))
    
        axes = plt.subplot(2,3,5)
        axes.plot(time, effm, 'r^-' )
        axes.set_xlabel('Time (mins)',axis_font)
        axes.set_ylabel(r'Motor Efficiency $\eta_{mot}$',axis_font)
        set_axes(axes)
        plt.ylim((0,1))  
    
        axes = plt.subplot(2,3,6)
        axes.plot(time, Cp , 'r^-' )
        axes.set_xlabel('Time (mins)',axis_font)
        axes.set_ylabel('Power Coefficient',axis_font)
        set_axes(axes)            
    
    if save_figure:
        plt.savefig("Lift_Rotor" + file_type)  
        
    # ------------------------------------------------------------------
    #   Propulsion Conditions
    # ------------------------------------------------------------------
    fig = plt.figure("Propeller")
    fig.set_size_inches(16, 8)
    for i in range(len(results.segments)):          
        time   = results.segments[i].conditions.frames.inertial.time[:,0] / Units.min
        rpm    = results.segments[i].conditions.propulsion.propeller_rpm [:,0] 
        thrust = results.segments[i].conditions.frames.body.thrust_force_vector[:,0]
        torque = results.segments[i].conditions.propulsion.propeller_motor_torque[:,0]
        effp   = results.segments[i].conditions.propulsion.propeller_efficiency[:,0]
        effm   = results.segments[i].conditions.propulsion.propeller_motor_efficiency[:,0]
        Cp     = results.segments[i].conditions.propulsion.propeller_power_coefficient[:,0]
    
        axes = plt.subplot(2,3,1)
        axes.plot(time, rpm, 'bo-')
        axes.set_ylabel('RPM')
        set_axes(axes)       
    
        axes = plt.subplot(2,3,2)
        axes.plot(time, thrust, 'bo-')
        axes.set_ylabel('Thrust (N)',axis_font)
        set_axes(axes)   
    
        axes = plt.subplot(2,3,3)
        axes.plot(time, torque, 'bo-' )
        axes.set_xlabel('Time (mins)',axis_font)
        axes.set_ylabel('Torque (N-m)',axis_font)
        set_axes(axes)  
    
        axes = plt.subplot(2,3,4)
        axes.plot(time, effp, 'bo-' )
        axes.set_xlabel('Time (mins)',axis_font)
        axes.set_ylabel(r'Propeller Efficiency $\eta_{propeller}$',axis_font)
        set_axes(axes)            
        plt.ylim((0,1))
    
        axes = plt.subplot(2,3,5)
        axes.plot(time, effm, 'bo-' )
        axes.set_xlabel('Time (mins)',axis_font)
        axes.set_ylabel(r'Motor Efficiency $\eta_{motor}$',axis_font)
        set_axes(axes) 
    
        axes = plt.subplot(2,3,6)
        axes.plot(time, Cp, 'bo-' )
        axes.set_xlabel('Time (mins)',axis_font)
        axes.set_ylabel('Power Coefficient',axis_font)
        set_axes(axes)  
        
    if save_figure:
        plt.savefig("Cruise_Propulsor" + file_type)
       
    # ------------------------------------------------------------------
    #   Propulsion Conditions
    # ------------------------------------------------------------------
    fig = plt.figure("Tip_Mach") 
    for i in range(len(results.segments)):          
        time = results.segments[i].conditions.frames.inertial.time[:,0] / Units.min 
        rtm  = results.segments[i].conditions.propulsion.lift_rotor_tip_mach[:,0]
        ptm  = results.segments[i].conditions.propulsion.propeller_tip_mach[:,0] 
        
        axes = plt.subplot(1,1,1)
        axes.plot(time, ptm, 'bo-',label='Propeller')
        axes.plot(time, rtm, 'r^-',label='Lift Rotor')
        axes.set_ylabel('Mach',axis_font)
        set_axes(axes)   
        if i == 0:
            axes.legend(loc='upper center')     
    
    if save_figure:
        plt.savefig("Tip_Mach" + file_type) 
        
        
    return

# ------------------------------------------------------------------
#   Pressure Coefficient
# ------------------------------------------------------------------
def plot_surface_pressure_contours(results,vehicle, save_figure = False, save_filename = "Surface_Pressure", file_type = ".png"):
    """This plots the surface pressure distrubtion at all control points
    on all lifting surfaces of the aircraft

    Assumptions:
    None

    Source:
    None

    Inputs:
    results.segments.aerodynamics.
        pressure_coefficient
    vehicle.vortex_distribution.
       n_cw
       n_sw
       n_w
       
    Outputs: 
    Plots

    Properties Used:
    N/A	
    """   
    VD         = vehicle.vortex_distribution	 
    n_cw       = VD.n_cw 	
    n_cw       = VD.n_cw 
    n_sw       = VD.n_sw 
    n_w        = VD.n_w 
    b_pts      = np.concatenate(([0],np.cumsum(VD.n_sw*VD.n_cw)))
    
    # Create a boolean for not plotting vertical wings
    idx        = 0
    plot_flag  = np.ones(n_w)
    for wing in vehicle.wings: 
        if wing.vertical: 
            plot_flag[idx] = 0 
            idx += 1    
        else:
            idx += 1 
        if wing.vertical and wing.symmetric:             
            plot_flag[idx] = 0 
            idx += 1
        else:
            idx += 1  
        
    img_idx    = 1	
    seg_idx    = 1	
    for segment in results.segments.values():   	
        num_ctrl_pts = len(segment.conditions.frames.inertial.time)	
        for ti in range(num_ctrl_pts):  
            CP         = segment.conditions.aerodynamics.pressure_coefficient[ti]
            
            fig        = plt.figure()	
            axes       = plt.subplot(1, 1, 1)  
            x_max      = max(VD.XC) + 2
            y_max      = max(VD.YC) + 2
            axes.set_ylim(x_max, 0)
            axes.set_xlim(-y_max, y_max)            
            fig.set_size_inches(8,8)         	 
            for i in range(n_w):
                n_pts     = (n_sw[i] + 1) * (n_cw[i]+ 1) 
                xc_pts    = VD.X[i*(n_pts):(i+1)*(n_pts)]
                x_pts     = np.reshape(np.atleast_2d(VD.XC[b_pts[i]:b_pts[i+1]]).T, (n_sw[i],-1))
                y_pts     = np.reshape(np.atleast_2d(VD.YC[b_pts[i]:b_pts[i+1]]).T, (n_sw[i],-1))
                z_pts     = np.reshape(np.atleast_2d(CP[b_pts[i]:b_pts[i+1]]).T, (n_sw[i],-1))
                x_pts_p   = x_pts*((n_cw[i]+1)/n_cw[i]) - x_pts[0,0]*((n_cw[i]+1)/n_cw[i])  +  xc_pts[0] 
                points    = np.linspace(0.001,1,50)
                A         = np.cumsum(np.sin(np.pi/2*points))
                levals    = -(np.concatenate([-A[::-1],A[1:]])/(2*A[-1])  + A[-1]/(2*A[-1]) )[::-1]*0.015  
                color_map = plt.cm.get_cmap('jet')
                rev_cm    = color_map.reversed()
                if plot_flag[i] == 1:
                    CS  = axes.contourf(y_pts,x_pts_p, z_pts, cmap = rev_cm,levels=levals,extend='both')    
                
            # Set Color bar	
            cbar = fig.colorbar(CS, ax=axes)
            cbar.ax.set_ylabel('$C_{P}$', rotation =  0)  
            plt.axis('off')	
            plt.grid(None)            
            
            if save_figure: 
                plt.savefig( save_filename + '_' + str(img_idx) + file_type) 	
            img_idx += 1	
        seg_idx +=1
        
    return   


# ------------------------------------------------------------------
#   Sectional Lift Distribution
# ------------------------------------------------------------------
def plot_lift_distribution(results,vehicle, save_figure = False, save_filename = "Sectional_Lift", file_type = ".png"):
    """This plots the sectional lift distrubtion at all control points
    on all lifting surfaces of the aircraft

    Assumptions:
    None

    Source:
    None

    Inputs:
    results.segments.aerodynamics.
        inviscid_wings_sectional_lift
    vehicle.vortex_distribution.
       n_sw
       n_w
       
    Outputs: 
    Plots

    Properties Used:
    N/A	
    """   
    VD         = vehicle.vortex_distribution	 	
    n_w        = VD.n_w
    b_sw       = np.concatenate(([0],np.cumsum(VD.n_sw)))
    
    axis_font  = {'size':'12'}  	
    img_idx    = 1
    seg_idx    = 1
    for segment in results.segments.values():   	
        num_ctrl_pts = len(segment.conditions.frames.inertial.time)	
        for ti in range(num_ctrl_pts):  
            cl_y = segment.conditions.aerodynamics.lift_breakdown.inviscid_wings_sectional[ti] 
            line = ['-b','-b','-r','-r','-k']
            fig  = plt.figure()
            fig.set_size_inches(8,8)       
            axes = plt.subplot(1,1,1)
            for i in range(n_w): 
                y_pts = VD.Y_SW[b_sw[i]:b_sw[i+1]]
                z_pts = cl_y[b_sw[i]:b_sw[i+1]]
                axes.plot(y_pts, z_pts, line[i] ) 
            axes.set_xlabel("Spanwise Location (m)",axis_font)
            axes.set_title('$C_{Ly}$',axis_font)  
            
            if save_figure: 
                plt.savefig( save_filename + '_' + str(img_idx) + file_type) 	
            img_idx += 1
        seg_idx +=1
        
    return      
 
# ------------------------------------------------------------------
#   VLM Video 
# ------------------------------------------------------------------
def create_video_frames(results,vehicle, save_figure = True ,flight_profile = True,  save_filename = "Flight_Mission_Frame", file_type = ".png"):
    """This creates video frames of the aerodynamic conditions of the vehicle as well as the 
    surface pressure coefficient throughout a mission

    Assumptions:
    None

    Source:
    None

    Inputs:
    results.segments.
       aerodynamics.         
          lift_coefficient 	
          drag_coefficient 	
       conditions.
           freestream.altitude 
           weights.total_mass 
                   
    vehicle.vortex_distribution.
       n_cp
       n_cw 
       n_sw 
       n_w
       n_fus
       
    Outputs: 
    Plots

    Properties Used:
    N/A	
    """      
    VD         = vehicle.vortex_distribution	 
    n_cw       = VD.n_cw 	
    n_sw       = VD.n_sw 
    n_w        = VD.n_w
    n_fus      = VD.n_fus
    b_pts      = np.concatenate(([0],np.cumsum(VD.n_sw*VD.n_cw)))
    
    # Create a boolean for not plotting vertical wings
    idx        = 0
    plot_flag  = np.ones(n_w)
    for wing in vehicle.wings: 
        if wing.vertical: 
            plot_flag[idx] = 0 
            idx += 1    
        else:
            idx += 1 
        if wing.vertical and wing.symmetric:             
            plot_flag[idx] = 0 
            idx += 1
        else:
            idx += 1  
            
    axis_font  = {'size':'16'}  	
    img_idx    = 1	
    seg_idx    = 1	
    for segment in results.segments.values():   	
        num_ctrl_pts = len(segment.conditions.frames.inertial.time)	
        for ti in range(num_ctrl_pts):  
            CP         = segment.conditions.aerodynamics.pressure_coefficient[ti] 
            fig        = plt.figure(constrained_layout=True)
            fig.set_size_inches(12, 6.75)         
            gs         = fig.add_gridspec(4, 4) 
            axes       = plt.subplot(gs[:, :-1])
            
            x_max = max(VD.XC) + 2
            y_max = max(VD.YC) + 2
            axes.set_ylim(x_max, -2)
            axes.set_xlim(-y_max, y_max)    
            
            # plot wing CP distribution   
            for i in range(n_w):
                n_pts     = (n_sw[i] + 1) * (n_cw[i]+ 1) 
                xc_pts    = VD.X[i*(n_pts):(i+1)*(n_pts)]
                x_pts     = np.reshape(np.atleast_2d(VD.XC[b_pts[i]:b_pts[i+1]]).T, (n_sw[i],-1))
                y_pts     = np.reshape(np.atleast_2d(VD.YC[b_pts[i]:b_pts[i+1]]).T, (n_sw[i],-1))
                z_pts     = np.reshape(np.atleast_2d(CP[b_pts[i]:b_pts[i+1]]).T, (n_sw[i],-1))  
                x_pts_p   = x_pts*((n_cw[i]+1)/n_cw[i]) - x_pts[0,0]*((n_cw[i]+1)/n_cw[i])  +  xc_pts[0]  
                points    = np.linspace(0.001,1,50)
                A         = np.cumsum(np.sin(np.pi/2*points))
                levals    = -(np.concatenate([-A[::-1],A[1:]])/(2*A[-1])  + A[-1]/(2*A[-1]) )[::-1]*0.015  
                color_map = plt.cm.get_cmap('jet')
                rev_cm    = color_map.reversed()
                if plot_flag[i] == 1:
                    CS    = axes.contourf( y_pts,x_pts_p, z_pts, cmap = rev_cm,levels=levals,extend='both')   
                
            # Set Color bar	
            sfmt = ticker.ScalarFormatter(useMathText=True) 
            sfmt = ticker.FormatStrFormatter('%.3f')  
            cbar = fig.colorbar(CS, ax=axes , format= sfmt ) 
            cbar.ax.set_ylabel('$C_{P}$', labelpad  = 20, rotation =  0, fontsize =16)  
            
            # plot fuselage 
            for i in range(n_fus):
                n_pts  = (n_sw + 1) * (n_cw + 1)
                j      = n_w + i
                x_pts  = np.reshape(np.atleast_2d(VD.X[j*(n_pts):(j+1)*(n_pts)]).T, (n_sw+1,n_cw+1))
                y_pts  = np.reshape(np.atleast_2d(VD.Y[j*(n_pts):(j+1)*(n_pts)]).T, (n_sw+1,n_cw+1))
                z_pts  = np.reshape(np.atleast_2d(VD.Z[j*(n_pts):(j+1)*(n_pts)]).T, (n_sw+1,n_cw+1)) 
                
            plt.axis('off')	
            plt.grid(None)   
            
            if flight_profile: 
                time_vec      = np.empty(shape=[0,1])	
                cl_vec        = np.empty(shape=[0,1])	
                cd_vec        = np.empty(shape=[0,1])	
                l_d_vec       = np.empty(shape=[0,1])	
                altitude_vec  = np.empty(shape=[0,1])	
                mass_vec      = np.empty(shape=[0,1])          	
                for seg_i in range(seg_idx):	
                    if seg_i == seg_idx-1:	
                        t_vals   = results.segments[seg_i].conditions.frames.inertial.time[0:ti+1] / Units.min	
                        cl_vals  = results.segments[seg_i].conditions.aerodynamics.lift_coefficient[0:ti+1]	
                        cd_vals  = results.segments[seg_i].conditions.aerodynamics.drag_coefficient[0:ti+1]	
                        l_d_vals = cl_vals/cd_vals	
                        alt_vals = results.segments[seg_i].conditions.freestream.altitude[0:ti+1] / Units.ft	
                        m_vals   = results.segments[seg_i].conditions.weights.total_mass[0:ti+1] * 0.001              	
                
                    else:                    	
                        t_vals   = results.segments[seg_i].conditions.frames.inertial.time / Units.min	
                        cl_vals  = results.segments[seg_i].conditions.aerodynamics.lift_coefficient	
                        cd_vals  = results.segments[seg_i].conditions.aerodynamics.drag_coefficient	
                        l_d_vals = cl_vals/cd_vals 	
                        alt_vals = results.segments[seg_i].conditions.freestream.altitude / Units.ft	
                        m_vals   = results.segments[seg_i].conditions.weights.total_mass * 0.001  	
                
                    time_vec      = np.append(time_vec     ,t_vals[:,0])	
                    cl_vec        = np.append(cl_vec       ,cl_vals[:,0])	
                    cd_vec        = np.append(cd_vec       ,cd_vals[:,0])	
                    l_d_vec       = np.append(l_d_vec      , l_d_vals[:,0])	
                    altitude_vec  = np.append(altitude_vec ,alt_vals[:,0])	
                    mass_vec      = np.append(mass_vec     ,m_vals[:,0]) 	
                
                mini_axes1 = plt.subplot(gs[0:1, -1]) 
                mini_axes1.plot(time_vec, altitude_vec , 'ko-')	
                mini_axes1.set_ylabel('Altitude (ft)',axis_font)	
                mini_axes1.set_xlim(-10,420)	
                mini_axes1.set_ylim(0,36000)        	
                mini_axes1.grid(False)	
                
                mini_axes2 = plt.subplot(gs[1:2, -1])
                mini_axes2.plot(time_vec, mass_vec , 'ro-' )	
                mini_axes2.set_ylabel('Weight (tons)',axis_font)       	
                mini_axes2.grid(False)            	
                mini_axes2.set_xlim(-10,420)	
                mini_axes2.set_ylim(60,80)   	
                
                mini_axes3 = plt.subplot(gs[2:3, -1])
                mini_axes3.plot( time_vec, cl_vec, 'bo-'  )	
                mini_axes3.set_ylabel('$C_{L}$',axis_font)	
                mini_axes3.set_xlim(-10,420)	
                mini_axes3.set_ylim(0.3,0.9)  	
                mini_axes3.grid(False) 	
                
                mini_axes4 = plt.subplot(gs[3:4, -1])
                mini_axes4.plot(time_vec , l_d_vec ,'go-'  )	
                mini_axes4.set_ylabel('L/D',axis_font)	
                mini_axes4.set_xlabel('Time (mins)',axis_font)	
                mini_axes4.set_xlim(-10,420)	
                mini_axes4.set_ylim(15,20)  	
                mini_axes4.grid(False)             	
            
            if save_figure:
                plt.savefig(save_filename + '_' + str(img_idx) + file_type) 	
            img_idx += 1	
        seg_idx +=1  
# ------------------------------------------------------------------
#   Rotor/Propeller Acoustics
# ------------------------------------------------------------------
def plot_noise_level(results, line_color = 'bo-', save_figure = False, save_filename = "Noise Level"):
    """This plots the A-weighted Sound Pressure Level as a function of time at various aximuthal angles 
    on the ground
    
    Assumptions:
    None
    
    Source:
    None
    
    Inputs: 
    results.segments.conditions.
        frames.inertial.position_vector   - position vector of aircraft 
        noise.                            
            total_SPL_dBA                 - total SPL (dbA)
            microphone_locations          - microphone locations
            
    Outputs: 
    Plots
    
    Properties Used:
    N/A	
    """        
    # unpack 
    dim_seg      = len(results.segments)
    dim_ctrl_pts = len(results.segments[0].conditions.frames.inertial.time[:,0])
    dim_mic      = int(np.sqrt(len(results.segments[0].conditions.noise.total_SPL_dBA[0,:])))    
    center_line  = int(np.floor(dim_mic/2))
    colors       = cm.jet(np.linspace(0, 1,dim_mic))  
    
    # figure parameters
    axis_font    = {'size':'14'} 
    fig          = plt.figure(save_filename)
    fig.set_size_inches(10, 8) 
    axes1        = fig.add_subplot(1,1,1)
    
    # loop through control points
    for i in range(dim_seg):    
        angles = abs(270- results.segments[i].conditions.noise.microphone_phi_angles/Units.degrees)
        time   = results.segments[i].conditions.frames.inertial.time[:,0] / Units.min 
        alt    = results.segments[i].conditions.freestream.altitude[:,0] / Units.ft
        SPL    = results.segments[i].conditions.noise.total_SPL_dBA.reshape(dim_ctrl_pts,dim_mic,dim_mic)
        
        for j in range(dim_mic):
            if i == 0:
                axes1.plot(time, SPL[:,center_line,j], color = colors[j], label= r'$\phi$ = ' + str(round(angles[j],1)) + r' $\degree$' ) 
            else:
                axes1.plot(time, SPL[:,center_line,j], color = colors[j]) 
        axes2 = axes1.twinx()
        axes2.plot(time, alt, 'k-')      
        axes1.set_ylabel('SPL (dBA)',axis_font)
        axes1.set_xlabel('Time (min)',axis_font)
        axes2.set_ylabel('Altitude (ft)',axis_font)  
    
    axes1.legend(loc='upper right')        
    if save_figure:
        plt.savefig(save_filename + ".png")  
        

    return

def plot_flight_profile_noise_contour(results, line_color = 'bo-', save_figure = False, save_filename = "Ground Noise Contour"):
    """This plots the A-weighted Sound Pressure Level contour of the surface directly under an aircraft  
    
    Assumptions:
    None
    
    Source:
    None
    
    Inputs: 
    results.segments.conditions.
        frames.inertial.position_vector   - position vector of aircraft 
        noise.                            
            total_SPL_dBA                 - total SPL (dbA)
            microphone_locations          - microphone locations
            
    Outputs: 
    Plots
    
    Properties Used:
    N/A	
    """   
    # unpack 
    dim_seg      = len(results.segments)
    dim_ctrl_pts = len(results.segments[0].conditions.frames.inertial.time[:,0])
    dim_mic      = int(np.sqrt(len(results.segments[0].conditions.noise.total_SPL_dBA[0,:])))
    dim_mat      = dim_seg*dim_ctrl_pts 
    SPL_contour  = np.zeros((dim_mat,dim_mic)) 
    Range        = np.zeros((dim_mat,dim_mic)) 
    Span         = np.zeros((dim_mat,dim_mic)) 
    dim_segs     = len(results.segments) 
    center_line  = int(np.floor(dim_mic/2))
    Aircraft_pos = np.zeros((dim_mat,3)) 
    
    # figure parameters
    fig          = plt.figure(save_filename)
    axes         = fig.gca(projection='3d') 
    fig.set_size_inches(12, 8) 
    
    # loop through control points
    for i in range(dim_segs): 
        for j in range(dim_ctrl_pts):
            idx = i*dim_ctrl_pts + j
            Aircraft_pos[idx ,0] = results.segments[i].conditions.frames.inertial.position_vector[j,0]
            Aircraft_pos[idx ,2] = -results.segments[i].conditions.frames.inertial.position_vector[j,2]
            SPL                  = results.segments[i].conditions.noise.total_SPL_dBA.reshape(dim_ctrl_pts,dim_mic,dim_mic)
            SPL_contour[idx,:]   = SPL[j,center_line,:]
            Range[idx,:]         = np.repeat(results.segments[i].conditions.frames.inertial.position_vector[j,0],dim_mic, axis = 0)
            MLs                  = results.segments[i].conditions.noise.microphone_locations.reshape(dim_ctrl_pts,dim_mic,dim_mic,3)
            Span[idx,:]          = MLs[j,center_line,:,1]
            
    axes.scatter(Aircraft_pos[:,0],Aircraft_pos[:,1],Aircraft_pos[:,2], c='k'    , marker = 'o' )
    CS = axes.contourf(Range,Span,SPL_contour, levels = 50, zdir='z', offset= 0  , cmap=plt.cm.jet) 
    CS = axes.contourf(Range,-Span,SPL_contour, levels = 50, zdir='z', offset= 0 , cmap=plt.cm.jet) 
    axes.view_init(elev= 8, azim= -166)  
    
    #plot the lines
    for i in range(dim_mat-1): 
        xs = Aircraft_pos[i,0], Aircraft_pos[i+1,0]
        ys = Aircraft_pos[i,1], Aircraft_pos[i+1,1]
        zs = Aircraft_pos[i,2], Aircraft_pos[i+1,2]
        line = plt3d.art3d.Line3D(xs, ys, zs, color = 'black', linewidth = 3)
        axes.add_line(line)    
      
    cbar = fig.colorbar(CS, ax=axes, shrink=0.5)
    cbar.ax.set_ylabel('SPL', rotation =  0, labelpad=20)  
    plt.axis('off')	
    plt.grid(None)        
    
    if save_figure:
        plt.savefig(save_filename + ".png")   

    return  

# ------------------------------------------------------------------
#   Set Axis Parameters 
# ------------------------------------------------------------------
## @ingroup Plots
def set_axes(axes):
    """This sets the axis parameters for all plots

    Assumptions:
    None

    Source:
    None

    Inputs
    axes
        
    Outputs: 
    axes

    Properties Used:
    N/A	
    """   
    
    axes.minorticks_on()
    axes.grid(which='major', linestyle='-', linewidth=0.5, color='grey')
    axes.grid(which='minor', linestyle=':', linewidth=0.5, color='grey')      
    axes.grid(True)   
    axes.get_yaxis().get_major_formatter().set_scientific(False)
    axes.get_yaxis().get_major_formatter().set_useOffset(False)        

    return  <|MERGE_RESOLUTION|>--- conflicted
+++ resolved
@@ -368,8 +368,9 @@
 #   Electronic Conditions
 # ------------------------------------------------------------------
 ## @ingroup Plots
-def plot_battery_pack_conditions(results, line_color = 'bo-', save_figure = False, save_filename = "Battery_Pack_Conditions", file_type = ".png"):
-    """This plots the electronic conditions of the battery pack in the network
+def plot_electronic_conditions(results, line_color = 'bo-', save_figure = False, save_filename = "Electronic_Conditions", file_type = ".png"):
+    """This plots the electronic conditions of the network
+
     Assumptions:
     None
 
@@ -378,10 +379,10 @@
 
     Inputs:
     results.segments.conditions.propulsion
-         battery_power_draw
+         battery_draw 
          battery_energy    
-         battery_voltage_under_load
-         battery_voltage_open_circuit
+         voltage_under_load    
+         voltage_open_circuit    
          current        
         
     Outputs: 
@@ -392,33 +393,13 @@
     """	  
     
     axis_font = {'size':'14'} 
-    fig = plt.figure(save_filename + "_1")
-    fig.set_size_inches(12, 14)
-
-    fig2 = plt.figure(save_filename + "_2")
-    fig2.set_size_inches(12, 14)
+    fig = plt.figure(save_filename)
+    fig.set_size_inches(12, 10)
     
     for i in range(len(results.segments)):     
         time           = results.segments[i].conditions.frames.inertial.time[:,0] / Units.min
-        power          = results.segments[i].conditions.propulsion.battery_power_draw[:,0]
+        power          = results.segments[i].conditions.propulsion.battery_draw[:,0] 
         energy         = results.segments[i].conditions.propulsion.battery_energy[:,0] 
-<<<<<<< HEAD
-        volts          = results.segments[i].conditions.propulsion.battery_voltage_under_load [:,0]
-        volts_oc       = results.segments[i].conditions.propulsion.battery_voltage_open_circuit[:,0]
-        charge         = results.segments[i].conditions.propulsion.battery_cumulative_charge_throughput[:,0]
-        bat_pack_temp  = results.segments[i].conditions.propulsion.battery_pack_temperature[:,0]
-        current        = results.segments[i].conditions.propulsion.battery_current[:,0]
-        SOC            = results.segments[i].conditions.propulsion.battery_state_of_charge[:,0]
-        battery_amp_hr = (energy/ Units.Wh )/volts  
-        C_rating       = current/battery_amp_hr
-        
-        axes = fig.add_subplot(2,2,1)
-        axes.plot(time, -power/1000, line_color)
-        axes.set_ylabel('Battery Power (kilo-Watts)',axis_font)
-        set_axes(axes)       
-    
-        axes = fig.add_subplot(2,2,2)
-=======
         volts          = results.segments[i].conditions.propulsion.battery_voltage_under_load[:,0] 
         volts_oc       = results.segments[i].conditions.propulsion.battery_voltage_open_circuit[:,0]     
         current        = results.segments[i].conditions.propulsion.battery_current[:,0]      
@@ -436,203 +417,23 @@
         set_axes(axes)  
     
         axes = plt.subplot(2,2,3)
->>>>>>> 7114914f
         axes.plot(time, volts, 'bo-',label='Under Load')
         axes.plot(time,volts_oc, 'ks--',label='Open Circuit')
+        axes.set_xlabel('Time (mins)',axis_font)
         axes.set_ylabel('Battery Voltage (Volts)',axis_font)  
         set_axes(axes) 
         if i == 0:
             axes.legend(loc='upper right')  
         
-<<<<<<< HEAD
-        axes = fig.add_subplot(2,2,3)
-=======
         axes = plt.subplot(2,2,4)
->>>>>>> 7114914f
         axes.plot(time, C_rating, line_color)
         axes.set_xlabel('Time (mins)',axis_font)
-        axes.set_ylabel('C-Rating (C)',axis_font)
-        set_axes(axes)
-
-        axes = fig.add_subplot(2,2,4)
-        axes.plot(time, current, line_color)
-        axes.set_xlabel('Time (mins)',axis_font)
-        axes.set_ylabel('Current (A)',axis_font)
-        set_axes(axes)
-
-        axes2 = fig2.add_subplot(2,2,1)
-        axes2.plot(time, energy/ Units.Wh/1000, line_color)
-        axes2.set_ylabel('Battery Energy (kW-hr)',axis_font)
-        set_axes(axes2)
-
-        axes2 = fig2.add_subplot(2,2,2)
-        axes2.plot(time, SOC, line_color)
-        axes2.set_xlabel('Time (mins)',axis_font)
-        axes2.set_ylabel('State of Charge',axis_font)
-        set_axes(axes2)
-
-        axes2 = fig2.add_subplot(2,2,3)
-        axes2.plot(time, charge, line_color)
-        axes2.set_xlabel('Time (mins)',axis_font)
-        axes2.set_ylabel('Charge Throughput (Ah)',axis_font)
-        set_axes(axes2)
-
-        axes2 = fig2.add_subplot(2,2,4)
-        axes2.plot(time, bat_pack_temp, line_color, label = 'pack')
-        axes2.set_xlabel('Time (mins)',axis_font)
-        axes2.set_ylabel('Battery Tempertature ($\degree$ C)',axis_font)
-        if i == 0:
-            axes2.legend(loc='upper left')
-        set_axes(axes2)
-
-    if save_figure:
-        plt.savefig(save_filename + "_1" + file_type)
-        plt.savefig(save_filename + "_2" + file_type)
-
-    return
-
-
-def plot_battery_age_conditions(results, line_color = 'bo-', save_figure = False, save_filename = "Battery_Age_Conditions", file_type = ".png"):
-    """This plots the resistive growth and energy capacity fade of the battery cell in the network
-    Assumptions:
-    None
-    Source:
-    None
-    Inputs:
-    results.segments.conditions.propulsion
-         battery_power_draw
-         battery_energy
-         battery_voltage_under_load
-         battery_voltage_open_circuit
-         current
-
-    Outputs:
-    Plots
-    Properties Used:
-    N/A
-    """
-
-    axis_font = {'size':'14'}
-    fig = plt.figure(save_filename)
-    fig.set_size_inches(12, 14)
-
-    for i in range(len(results.segments)):
-        e_fade_factor   = results.segments[i].conditions.propulsion.battery_capacity_fade_factor
-        r_growth_factor = results.segments[i].conditions.propulsion.battery_resistance_growth_factor
-        energy          = results.segments[i].conditions.propulsion.battery_cell_energy[-1,0]
-        volts           = results.segments[i].conditions.propulsion.battery_cell_voltage_under_load[-1,0]
-        battery_amp_hr  = (energy/ Units.Wh )/volts
-
-        axes = fig.add_subplot(2,1,1)
-        axes.plot(battery_amp_hr, e_fade_factor, line_color)
-        axes.set_xlabel('Amp-Hours',axis_font)
-        axes.set_ylabel('Battery Energy Capacity',axis_font)
-        set_axes(axes)
-
-        axes = fig.add_subplot(2,1,2)
-        axes.plot(battery_amp_hr, r_growth_factor, line_color)
-        axes.set_ylabel('Battery Internal Resistance',axis_font)
-        axes.set_xlabel('Amp-Hours',axis_font)
-        set_axes(axes)
-
+        axes.set_ylabel('C-Rate (C)',axis_font)  
+        set_axes(axes)
+ 
     if save_figure:
         plt.savefig(save_filename + file_type)       
         
-    return
-
-
-def plot_battery_cell_conditions(results, line_color = 'bo-', save_figure = False, save_filename = "Battery_Cell_Conditions", file_type = ".png"):
-    """This plots the electronic conditions of the battery cell in the network
-    Assumptions:
-    None
-    Source:
-    None
-    Inputs:
-    results.segments.conditions.propulsion
-         battery_power_draw
-         battery_energy
-         battery_voltage_under_load
-         battery_voltage_open_circuit
-         current
-
-    Outputs:
-    Plots
-    Properties Used:
-    N/A
-    """
-
-    axis_font = {'size':'14'}
-    fig = plt.figure(save_filename + "_1")
-    fig.set_size_inches(12, 14)
-
-    fig2 = plt.figure(save_filename + "_2")
-    fig2.set_size_inches(12, 14)
-
-    for i in range(len(results.segments)):
-        time           = results.segments[i].conditions.frames.inertial.time[:,0] / Units.min
-        power          = results.segments[i].conditions.propulsion.battery_cell_power_draw[:,0]
-        energy         = results.segments[i].conditions.propulsion.battery_cell_energy[:,0]
-        volts          = results.segments[i].conditions.propulsion.battery_cell_voltage_under_load[:,0]
-        volts_oc       = results.segments[i].conditions.propulsion.battery_cell_voltage_open_circuit[:,0]
-        charge         = results.segments[i].conditions.propulsion.battery_cumulative_charge_throughput[:,0]
-        bat_temp       = results.segments[i].conditions.propulsion.battery_cell_temperature[:,0]
-        current        = results.segments[i].conditions.propulsion.battery_cell_current[:,0]
-        SOC            = results.segments[i].conditions.propulsion.battery_state_of_charge[:,0]
-        battery_amp_hr = (energy/ Units.Wh )/volts
-        C_rating       = current/battery_amp_hr
-
-        axes = fig.add_subplot(2,2,1)
-        axes.plot(time, -power/1000, line_color)
-        axes.set_ylabel('Cell Power (kilo-Watts)',axis_font)
-        set_axes(axes)
-
-        axes = fig.add_subplot(2,2,2)
-        axes.plot(time, volts, 'bo-',label='Under Load')
-        axes.plot(time,volts_oc, 'ks--',label='Open Circuit')
-        axes.set_ylabel('Cell Voltage (Volts)',axis_font)
-        set_axes(axes)
-        if i == 0:
-            axes.legend(loc='upper right')
-
-        axes = fig.add_subplot(2,2,3)
-        axes.plot(time, C_rating, line_color)
-        axes.set_xlabel('Time (mins)',axis_font)
-        axes.set_ylabel('C-Rating (C)',axis_font)
-        set_axes(axes)
-
-        axes = fig.add_subplot(2,2,4)
-        axes.plot(time, current, line_color)
-        axes.set_xlabel('Time (mins)',axis_font)
-        axes.set_ylabel('Current (A)',axis_font)
-        set_axes(axes)
-
-        axes2 = fig2.add_subplot(2,2,1)
-        axes2.plot(time, energy/ Units.Wh/1000, line_color)
-        axes2.set_ylabel('Cell Energy (kW-hr)',axis_font)
-        set_axes(axes2)
-
-        axes2 = fig2.add_subplot(2,2,2)
-        axes2.plot(time, SOC, line_color)
-        axes2.set_xlabel('Time (mins)',axis_font)
-        axes2.set_ylabel('State of Charge',axis_font)
-        set_axes(axes2)
-
-        axes2 = fig2.add_subplot(2,2,3)
-        axes2.plot(time, charge, line_color)
-        axes2.set_xlabel('Time (mins)',axis_font)
-        axes2.set_ylabel('Charge Throughput (Ah)',axis_font)
-        set_axes(axes2)
-
-        axes2 = fig2.add_subplot(2,2,4)
-        axes2.plot(time, bat_temp, line_color)
-        axes2.set_xlabel('Time (mins)',axis_font)
-        axes2.set_ylabel('Cell Tempertature ($\degree$ C)',axis_font)
-        set_axes(axes2)
-
-    if save_figure:
-        plt.savefig(save_filename + "_1" + file_type)
-        plt.savefig(save_filename + "_2" + file_type)
-
     return
 
 
@@ -695,15 +496,9 @@
         axes.set_xlabel('Time (min)',axis_font)
         set_axes(axes)   
         
-<<<<<<< HEAD
-        axes = fig.add_subplot(2,2,4)
-        axes.plot( time , x, 'bo-')
-        axes.set_ylabel('Range (m)',axis_font)
-=======
         axes = plt.subplot(2,2,4)
         axes.plot( time , x, 'bo-')
         axes.set_ylabel('Range (miles)',axis_font)
->>>>>>> 7114914f
         axes.set_xlabel('Time (min)',axis_font)
         set_axes(axes)         
         
@@ -747,34 +542,12 @@
     for segment in results.segments.values():  
         time   = segment.conditions.frames.inertial.time[:,0] / Units.min
         rpm    = segment.conditions.propulsion.propeller_rpm[:,0] 
-<<<<<<< HEAD
-        effp   = segment.conditions.propulsion.propeller_efficiency[:,0]
-        Cp     = segment.conditions.propulsion.propeller_power_coefficient[:,0]
-=======
         thrust = np.linalg.norm(segment.conditions.frames.body.thrust_force_vector[:,:],axis=1)
         torque = segment.conditions.propulsion.propeller_motor_torque[:,0] 
->>>>>>> 7114914f
         tm     = segment.conditions.propulsion.propeller_tip_mach[:,0]
         Cp     = segment.conditions.propulsion.propeller_power_coefficient[:,0]
         eta    = segment.conditions.propulsion.throttle[:,0]
  
-<<<<<<< HEAD
-        axes = fig.add_subplot(2,2,1)
-        axes.plot(time, Cp, line_color)
-        axes.set_ylabel('Power Coefficient $(C_p)$',axis_font)
-        set_axes(axes)
-
-        axes = fig.add_subplot(2,2,2)
-        axes.plot(time, effp , line_color )
-        axes.set_xlabel('Time (mins)',axis_font)
-        axes.set_ylabel('Propeller Efficiency $(\eta_P)$',axis_font)
-        set_axes(axes)
-        
-        axes = fig.add_subplot(2,2,3)
-        axes.plot(time, rpm, line_color)
-        axes.set_ylabel('RPM',axis_font)
-        set_axes(axes)
-=======
         axes = plt.subplot(2,3,1)
         axes.plot(time, thrust, line_color)
         axes.set_ylabel('Thrust (N)',axis_font)
@@ -790,7 +563,6 @@
         axes.set_xlabel('Time (mins)',axis_font)
         axes.set_ylabel('Torque (N-m)',axis_font)
         set_axes(axes)  
->>>>>>> 7114914f
         
         axes = plt.subplot(2,3,4)
         axes.plot( time , eta , line_color )
@@ -843,8 +615,8 @@
     fig.set_size_inches(12, 10)  
     for segment in results.segments.values():
         time   = segment.conditions.frames.inertial.time[:,0] / Units.min
-        effp   = segment.conditions.propulsion.propeller_efficiency[:,0]
-        effm   = segment.conditions.propulsion.propeller_motor_efficiency[:,0]
+        effp   = segment.conditions.propulsion.etap[:,0]
+        effm   = segment.conditions.propulsion.etam[:,0]
         
         axes = plt.subplot(1,2,1)
         axes.plot(time, effp, line_color )
@@ -946,7 +718,7 @@
     Inputs:
     results.segments.conditions.propulsion
         solar_flux 
-        battery_power_draw
+        battery_draw 
         battery_energy 
         
     Outputs: 
@@ -963,7 +735,7 @@
     for segment in results.segments.values():               
         time   = segment.conditions.frames.inertial.time[:,0] / Units.min
         flux   = segment.conditions.propulsion.solar_flux[:,0] 
-        charge = segment.conditions.propulsion.battery_power_draw[:,0]
+        charge = segment.conditions.propulsion.battery_draw[:,0] 
         energy = segment.conditions.propulsion.battery_energy[:,0] / Units.MJ
     
         axes = plt.subplot(3,1,1)
@@ -1006,8 +778,8 @@
          lift_rotor_throttle 
          battery_energy
          battery_specfic_power 
-         battery_voltage_under_load
-         battery_voltage_open_circuit
+         voltage_under_load  
+         voltage_open_circuit   
         
     Outputs: 
     Plots
@@ -1027,13 +799,8 @@
         eta_l          = results.segments[i].conditions.propulsion.throttle_lift[:,0]
         energy         = results.segments[i].conditions.propulsion.battery_energy[:,0]/ Units.Wh
         specific_power = results.segments[i].conditions.propulsion.battery_specfic_power[:,0]
-<<<<<<< HEAD
-        volts          = results.segments[i].conditions.propulsion.battery_voltage_under_load [:,0]
-        volts_oc       = results.segments[i].conditions.propulsion.battery_voltage_open_circuit[:,0]
-=======
         volts          = results.segments[i].conditions.propulsion.battery_voltage_under_load[:,0] 
         volts_oc       = results.segments[i].conditions.propulsion.battery_voltage_open_circuit[:,0]  
->>>>>>> 7114914f
                     
 
         axes = plt.subplot(2,2,1)
@@ -1054,16 +821,15 @@
         axes.plot(time, volts, 'bo-',label='Under Load')
         axes.plot(time,volts_oc, 'ks--',label='Open Circuit')
         axes.set_xlabel('Time (mins)',axis_font)
-        axes.set_ylabel('Battery Voltage (Volts)',axis_font)
-        set_axes(axes)
-
+        axes.set_ylabel('Battery Voltage (Volts)',axis_font)  
+        set_axes(axes) 
         if i == 0:
             axes.legend(loc='upper center')                
         
         axes = plt.subplot(2,2,4)
         axes.plot(time, specific_power, 'bo-') 
         axes.set_xlabel('Time (mins)',axis_font)
-        axes.set_ylabel('Specific Power',axis_font)
+        axes.set_ylabel('Specific Power',axis_font)  
         set_axes(axes)
         
     if save_figure:
