## @ingroup Plots-Geometry_Plots
# plot_vehicle.py
#
# Created:  Mar 2020, M. Clarke
# Modified: Apr 2020, M. Clarke
#           Jul 2020, M. Clarke
<<<<<<< HEAD
#           Jun 2021, R. Erhard
=======
#           Jul 2021, E. Botero
>>>>>>> 1d90cad7

# ----------------------------------------------------------------------
#  Imports
# ----------------------------------------------------------------------
from SUAVE.Core import Data
import numpy as np
import matplotlib.pyplot as plt
from mpl_toolkits.mplot3d.art3d import Poly3DCollection
from SUAVE.Methods.Geometry.Two_Dimensional.Cross_Section.Airfoil.import_airfoil_geometry import import_airfoil_geometry
<<<<<<< HEAD
from SUAVE.Methods.Geometry.Two_Dimensional.Cross_Section.Airfoil.compute_naca_4series import compute_naca_4series  
from SUAVE.Methods.Aerodynamics.Common.Fidelity_Zero.Lift.generate_wing_vortex_distribution  import generate_wing_vortex_distribution
from SUAVE.Components.Energy.Networks import Lift_Cruise 
=======
from SUAVE.Methods.Geometry.Two_Dimensional.Cross_Section.Airfoil.compute_naca_4series import compute_naca_4series
from SUAVE.Methods.Aerodynamics.Common.Fidelity_Zero.Lift.generate_vortex_distribution  import generate_vortex_distribution
from SUAVE.Components.Energy.Networks import Lift_Cruise
from SUAVE.Analyses.Aerodynamics import Vortex_Lattice
>>>>>>> 1d90cad7

## @ingroup Plots-Geometry_Plots
def plot_vehicle(vehicle, elevation_angle = 30,azimuthal_angle = 210, axis_limits = 10,
                 save_figure = False, plot_control_points = True, save_filename = "Vehicle_Geometry"):
    """This plots vortex lattice panels created when Fidelity Zero  Aerodynamics
    Routine is initialized

    Assumptions:
    None

    Source:
    None

    Inputs:
    vehicle

    Outputs:
    Plots

    Properties Used:
    N/A
    """

    print("\nPlotting vehicle")

    # unpack vortex distribution
    try:
        VD = vehicle.vortex_distribution
    except:
        settings = Vortex_Lattice().settings
        settings.number_spanwise_vortices  = 25
        settings.number_chordwise_vortices = 5
        settings.spanwise_cosine_spacing   = False
        settings.model_fuselage            = False
        VD = generate_vortex_distribution(vehicle,settings)

    # initalize figure
    fig = plt.figure(save_filename)
    fig.set_size_inches(8,8)
    axes = plt.axes(projection='3d')
    axes.view_init(elev= elevation_angle, azim= azimuthal_angle)

    # -------------------------------------------------------------------------
    # PLOT WING
    # -------------------------------------------------------------------------
    wing_face_color = 'darkgrey'
    wing_edge_color = 'grey'
    wing_alpha_val  = 1
    plot_wing(axes,VD,wing_face_color,wing_edge_color,wing_alpha_val)
    if  plot_control_points:
        axes.scatter(VD.XC,VD.YC,VD.ZC, c='r', marker = 'o' )

    # -------------------------------------------------------------------------
    # PLOT WAKE
    # -------------------------------------------------------------------------
    wake_face_color = 'white'
    wake_edge_color = 'blue'
    wake_alpha      = 0.5
    if'Wake' in VD:
        plot_propeller_wake(axes, VD,wake_face_color,wake_edge_color,wake_alpha)

    # -------------------------------------------------------------------------
    # PLOT FUSELAGE
    # -------------------------------------------------------------------------
    fuselage_face_color = 'grey'
    fuselage_edge_color = 'darkgrey'
    fuselage_alpha      = 1
    for fus in vehicle.fuselages:
        # Generate Fuselage Geometry
        fus_pts = generate_fuselage_points(fus)

        # Plot Fuselage Geometry
        plot_fuselage_geometry(axes,fus_pts,fuselage_face_color,fuselage_edge_color,fuselage_alpha)

    # -------------------------------------------------------------------------
    # PLOT ENGINE
<<<<<<< HEAD
    # -------------------------------------------------------------------------        
    propulsor_face_color = 'darkred'                
    propulsor_edge_color = 'black' 
    propulsor_alpha      = 1    
    for propulsor in vehicle.propulsors:    
        plot_propulsor(axes,propulsor)    
      
    # Plot Vehicle
    plt.axis('off') 
    plt.grid(None)      
    if save_figure:
        plt.savefig(save_filename)
    return 

def plot_wing(axes,VD,face_color,edge_color,alpha_val): 
    """ This plots the wings of a vehicle 

    Assumptions: 
=======
    # -------------------------------------------------------------------------
    network_face_color = 'darkred'
    network_edge_color = 'black'
    network_alpha      = 1
    for network in vehicle.networks:
        plot_network(axes,network)

    axes.set_xlim(-axis_limits,axis_limits)
    axes.set_ylim(-axis_limits,axis_limits)
    axes.set_zlim(-axis_limits,axis_limits)

    plt.axis('off')
    plt.grid(None)
    return

def plot_wing(axes,VD,face_color,edge_color,alpha_val):
    """ This plots the wings of a vehicle

    Assumptions:
>>>>>>> 1d90cad7
    None

    Source:
    None

    Inputs:
    VD.
       XA1...ZB2         - coordinates of wing vortex distribution
    face_color           - color of panel
    edge_color           - color of panel edge
    alpha_color          - translucency:  1 = opaque , 0 = transparent

    Properties Used:
    N/A
    """

    n_cp = VD.n_cp
    for i in range(n_cp):

        X = [VD.XA1[i],VD.XB1[i],VD.XB2[i],VD.XA2[i]]
        Y = [VD.YA1[i],VD.YB1[i],VD.YB2[i],VD.YA2[i]]
        Z = [VD.ZA1[i],VD.ZB1[i],VD.ZB2[i],VD.ZA2[i]]

        verts = [list(zip(X, Y, Z))]

        collection = Poly3DCollection(verts)
        collection.set_facecolor(face_color)
        collection.set_edgecolor(edge_color)
        collection.set_alpha(alpha_val)

        axes.add_collection3d(collection)

    return

def plot_propeller_wake(axes, VD,face_color,edge_color,alpha):
    """ This plots a helical wake of a propeller or rotor

    Assumptions:
    None

    Source:
    None

    Inputs:
    VD.Wake.
       XA1...ZB2         - coordinates of wake vortex distribution
    face_color           - color of panel
    edge_color           - color of panel edge
    alpha_color          - translucency:  1 = opaque , 0 = transparent

    Properties Used:
    N/A
    """
    num_prop = len(VD.Wake.XA1[:,0,0,0])
    nts      = len(VD.Wake.XA1[0,:,0,0])
    num_B    = len(VD.Wake.XA1[0,0,:,0])
    dim_R    = len(VD.Wake.XA1[0,0,0,:])
    for p_idx in range(num_prop):
        for t_idx in range(nts):
            for B_idx in range(num_B):
                for loc in range(dim_R):
                    X = [VD.Wake.XA1[p_idx,t_idx,B_idx,loc],
                         VD.Wake.XB1[p_idx,t_idx,B_idx,loc],
                         VD.Wake.XB2[p_idx,t_idx,B_idx,loc],
                         VD.Wake.XA2[p_idx,t_idx,B_idx,loc]]
                    Y = [VD.Wake.YA1[p_idx,t_idx,B_idx,loc],
                         VD.Wake.YB1[p_idx,t_idx,B_idx,loc],
                         VD.Wake.YB2[p_idx,t_idx,B_idx,loc],
                         VD.Wake.YA2[p_idx,t_idx,B_idx,loc]]
                    Z = [VD.Wake.ZA1[p_idx,t_idx,B_idx,loc],
                         VD.Wake.ZB1[p_idx,t_idx,B_idx,loc],
                         VD.Wake.ZB2[p_idx,t_idx,B_idx,loc],
                         VD.Wake.ZA2[p_idx,t_idx,B_idx,loc]]
                    verts = [list(zip(X, Y, Z))]
                    collection = Poly3DCollection(verts)
                    collection.set_facecolor(face_color)
                    collection.set_edgecolor(edge_color)
                    collection.set_alpha(alpha)
                    axes.add_collection3d(collection)
    return


def generate_fuselage_points(fus ,tessellation = 24 ):
    """ This generates the coordinate points on the surface of the fuselage

    Assumptions:
    None

    Source:
    None

    Inputs:
    fus                  - fuselage data structure

    Properties Used:
    N/A
    """
    num_fus_segs = len(fus.Segments.keys())
    fus_pts      = np.zeros((num_fus_segs,tessellation ,3))

    if num_fus_segs > 0:
        for i_seg in range(num_fus_segs):
            theta    = np.linspace(0,2*np.pi,tessellation)
            a        = fus.Segments[i_seg].width/2
            b        = fus.Segments[i_seg].height/2
            r        = np.sqrt((b*np.sin(theta))**2  + (a*np.cos(theta))**2)
            fus_ypts = r*np.cos(theta)
            fus_zpts = r*np.sin(theta)
            fus_pts[i_seg,:,0] = fus.Segments[i_seg].percent_x_location*fus.lengths.total + fus.origin[0][0]
            fus_pts[i_seg,:,1] = fus_ypts + fus.Segments[i_seg].percent_y_location*fus.lengths.total + fus.origin[0][1]
            fus_pts[i_seg,:,2] = fus_zpts + fus.Segments[i_seg].percent_z_location*fus.lengths.total + fus.origin[0][2]

    return fus_pts


def plot_fuselage_geometry(axes,fus_pts, face_color,edge_color,alpha):
    """ This plots the 3D surface of the fuselage

    Assumptions:
    None

    Source:
    None

    Inputs:
    fus_pts              - coordinates of fuselage points
    face_color           - color of panel
    edge_color           - color of panel edge
    alpha_color          - translucency:  1 = opaque , 0 = transparent


    Properties Used:
    N/A
    """

    num_fus_segs = len(fus_pts[:,0,0])
    if num_fus_segs > 0:
        tesselation  = len(fus_pts[0,:,0])
        for i_seg in range(num_fus_segs-1):
            for i_tes in range(tesselation-1):
                X = [fus_pts[i_seg  ,i_tes  ,0],
                     fus_pts[i_seg  ,i_tes+1,0],
                     fus_pts[i_seg+1,i_tes+1,0],
                     fus_pts[i_seg+1,i_tes  ,0]]
                Y = [fus_pts[i_seg  ,i_tes  ,1],
                     fus_pts[i_seg  ,i_tes+1,1],
                     fus_pts[i_seg+1,i_tes+1,1],
                     fus_pts[i_seg+1,i_tes  ,1]]
                Z = [fus_pts[i_seg  ,i_tes  ,2],
                     fus_pts[i_seg  ,i_tes+1,2],
                     fus_pts[i_seg+1,i_tes+1,2],
                     fus_pts[i_seg+1,i_tes  ,2]]
                verts = [list(zip(X, Y, Z))]
                collection = Poly3DCollection(verts)
                collection.set_facecolor(face_color)
                collection.set_edgecolor(edge_color)
                collection.set_alpha(alpha)
                axes.add_collection3d(collection)

    return


def plot_network(axes,network):
    """ This plots the 3D surface of the network

    Assumptions:
    None

    Source:
    None

    Inputs:
    network            - network data structure
    network_face_color - color of panel
    network_edge_color - color of panel edge
    network_alpha      - translucency:  1 = opaque , 0 = transparent

    Properties Used:
    N/A
    """

    if ('propellers' in network.keys()):

        for prop in network.propellers:

            # Generate And Plot Propeller/Rotor Geometry
            plot_propeller_geometry(axes,prop,network,'propeller')

    if ('lift_rotors' in network.keys()):

        for rotor in network.lift_rotors:

            # Generate and Plot Propeller/Rotor Geometry
            plot_propeller_geometry(axes,rotor,network,'lift_rotor')

    return

def plot_propeller_geometry(axes,prop,network,network_name):
    """ This plots a 3D surface of the  propeller

    Assumptions:
    None

    Source:
    None

    Inputs:
    network            - network data structure

    Properties Used:
    N/A
    """

    # unpack
    num_B  = prop.number_of_blades
    a_sec  = prop.airfoil_geometry
    a_secl = prop.airfoil_polar_stations
    beta   = prop.twist_distribution
    b      = prop.chord_distribution
    r      = prop.radius_distribution
    MCA    = prop.mid_chord_alignment
    t      = prop.max_thickness_distribution
<<<<<<< HEAD
    ta     = -propulsor.thrust_angle
    try:
        a_o = -prop.azimuthal_offset
    except:
        a_o = 0.0 # no offset
    
    if isinstance(propulsor,Lift_Cruise):
        if propulsor_name == 'propeller': 
            origin = propulsor.propeller.origin
            
        elif propulsor_name == 'rotor': 
            origin = propulsor.rotor.origin
    else:
        origin = prop.origin
=======
    origin = prop.origin

>>>>>>> 1d90cad7
    n_points  = 10
    af_pts    = (2*n_points)-1
    dim       = len(b)
    dim2      = 2*n_points
    theta     = np.linspace(0,2*np.pi,num_B+1)[:-1]

    # create empty data structure for storing geometry
<<<<<<< HEAD
    G = Data()    
    
    for n_p in range(num_props):  
        rot    = prop.rotation[n_p] 
        a_o    = a_o*rot
        flip_1 = (np.pi/2)  
        flip_2 = (np.pi/2)  
        
        MCA_2d = np.repeat(np.atleast_2d(MCA).T,dim2,axis=1)
        b_2d   = np.repeat(np.atleast_2d(b).T  ,dim2,axis=1)
        t_2d   = np.repeat(np.atleast_2d(t).T  ,dim2,axis=1)
        r_2d   = np.repeat(np.atleast_2d(r).T  ,dim2,axis=1)
        
        for i in range(num_B):   
            # get airfoil coordinate geometry   
            if a_sec != None:
                airfoil_data = import_airfoil_geometry(a_sec,npoints=n_points)   
                xpts         = np.take(airfoil_data.x_coordinates,a_secl,axis=0)
                zpts         = np.take(airfoil_data.y_coordinates,a_secl,axis=0) 
                max_t        = np.take(airfoil_data.thickness_to_chord,a_secl,axis=0) 
                
            else: 
                camber       = 0.02
                camber_loc   = 0.4
                thickness    = 0.10 
                airfoil_data = compute_naca_4series(camber, camber_loc, thickness,(n_points*2 - 2))                  
                xpts         = np.repeat(np.atleast_2d(airfoil_data.x_coordinates) ,dim,axis=0)
                zpts         = np.repeat(np.atleast_2d(airfoil_data.y_coordinates) ,dim,axis=0)
                max_t        = np.repeat(airfoil_data.thickness_to_chord,dim,axis=0) 
             
            # store points of airfoil in similar format as Vortex Points (i.e. in vertices)   
            max_t2d = np.repeat(np.atleast_2d(max_t).T ,dim2,axis=1)
            
            xp      = rot*(- MCA_2d + xpts*b_2d)  # x coord of airfoil
            yp      = r_2d*np.ones_like(xp)       # radial location        
            zp      = zpts*(t_2d/max_t2d)         # former airfoil y coord 
                              
            matrix = np.zeros((len(zp),dim2,3)) # radial location, airfoil pts (same y)   
            matrix[:,:,0] = xp
            matrix[:,:,1] = yp
            matrix[:,:,2] = zp
            
            # ROTATION MATRICES FOR INNER SECTION     
            # rotation about y axis to create twist and position blade upright  
            trans_1 = np.zeros((dim,3,3))
            trans_1[:,0,0] = np.cos(rot*flip_1 - rot*beta)           
            trans_1[:,0,2] = -np.sin(rot*flip_1 - rot*beta)                 
            trans_1[:,1,1] = 1
            trans_1[:,2,0] = np.sin(rot*flip_1 - rot*beta) 
            trans_1[:,2,2] = np.cos(rot*flip_1 - rot*beta) 
    
            # rotation about x axis to create azimuth locations 
            trans_2 = np.array([[1 , 0 , 0],
                           [0 , np.cos(theta[i] + rot*a_o + flip_2 ), -np.sin(theta[i] + rot*a_o + flip_2)],
                           [0,np.sin(theta[i] + rot*a_o + flip_2), np.cos(theta[i] + rot*a_o + flip_2)]]) 
            trans_2 =  np.repeat(trans_2[ np.newaxis,:,: ],dim,axis=0)
            
            # roation about y to orient propeller/rotor to thrust angle 
            trans_3 = np.array([[np.cos(ta),0 , -np.sin(ta)],
                           [0 ,  1 , 0] ,
                           [np.sin(ta) , 0 , np.cos(ta)]])
            trans_3 =  np.repeat(trans_3[ np.newaxis,:,: ],dim,axis=0)
            
            trans     = np.matmul(trans_3,np.matmul(trans_2,trans_1))
            rot_mat   = np.repeat(trans[:, np.newaxis,:,:],dim2,axis=1)
             
            # ---------------------------------------------------------------------------------------------
            # ROTATE POINTS
            mat  =  np.matmul(rot_mat,matrix[...,None]).squeeze() 
            
            # ---------------------------------------------------------------------------------------------
            # store points
            G.XA1  = mat[:-1,:-1,0] + origin[n_p][0]
            G.YA1  = mat[:-1,:-1,1] + origin[n_p][1] 
            G.ZA1  = mat[:-1,:-1,2] + origin[n_p][2]
            G.XA2  = mat[:-1,1:,0]  + origin[n_p][0]
            G.YA2  = mat[:-1,1:,1]  + origin[n_p][1] 
            G.ZA2  = mat[:-1,1:,2]  + origin[n_p][2]
                            
            G.XB1  = mat[1:,:-1,0] + origin[n_p][0]
            G.YB1  = mat[1:,:-1,1] + origin[n_p][1]  
            G.ZB1  = mat[1:,:-1,2] + origin[n_p][2]
            G.XB2  = mat[1:,1:,0]  + origin[n_p][0]
            G.YB2  = mat[1:,1:,1]  + origin[n_p][1]
            G.ZB2  = mat[1:,1:,2]  + origin[n_p][2]    
             
            # ------------------------------------------------------------------------
            # Plot Propeller Blade 
            # ------------------------------------------------------------------------
            prop_face_color = 'red'
            prop_edge_color = 'red'
            prop_alpha      = 1
            for sec in range(dim-1): 
                for loc in range(af_pts): 
                    X = [G.XA1[sec,loc],
                         G.XB1[sec,loc],
                         G.XB2[sec,loc],
                         G.XA2[sec,loc]]
                    Y = [G.YA1[sec,loc],
                         G.YB1[sec,loc],
                         G.YB2[sec,loc],
                         G.YA2[sec,loc]]
                    Z = [G.ZA1[sec,loc],
                         G.ZB1[sec,loc],
                         G.ZB2[sec,loc],
                         G.ZA2[sec,loc]]                    
                    prop_verts = [list(zip(X, Y, Z))]
                    prop_collection = Poly3DCollection(prop_verts)
                    prop_collection.set_facecolor(prop_face_color)
                    prop_collection.set_edgecolor(prop_edge_color) 
                    prop_collection.set_alpha(prop_alpha)
                    axes.add_collection3d(prop_collection) 
    return 

 
def generate_wing_points(vehicle,settings):
    ''' 
        _ts  = true surface 
    '''
    # ---------------------------------------------------------------------------------------
    # STEP 1: Define empty vectors for coordinates of panes, control points and bound vortices
    # ---------------------------------------------------------------------------------------
    VD = Data()
 
    VD.XA1         = np.empty(shape=[0,1])
    VD.YA1         = np.empty(shape=[0,1])  
    VD.ZA1         = np.empty(shape=[0,1])
    VD.XA2         = np.empty(shape=[0,1])
    VD.YA2         = np.empty(shape=[0,1])    
    VD.ZA2         = np.empty(shape=[0,1])    
    VD.XB1         = np.empty(shape=[0,1])
    VD.YB1         = np.empty(shape=[0,1])  
    VD.ZB1         = np.empty(shape=[0,1])
    VD.XB2         = np.empty(shape=[0,1])
    VD.YB2         = np.empty(shape=[0,1])    
    VD.ZB2         = np.empty(shape=[0,1])  
    VD.XA1_ts      = np.empty(shape=[0,1])
    VD.YA1_ts      = np.empty(shape=[0,1])  
    VD.ZA1_ts      = np.empty(shape=[0,1])
    VD.XA2_ts      = np.empty(shape=[0,1])
    VD.YA2_ts      = np.empty(shape=[0,1])    
    VD.ZA2_ts      = np.empty(shape=[0,1])    
    VD.XB1_ts      = np.empty(shape=[0,1])
    VD.YB1_ts      = np.empty(shape=[0,1])  
    VD.ZB1_ts      = np.empty(shape=[0,1])
    VD.XB2_ts      = np.empty(shape=[0,1])
    VD.YB2_ts      = np.empty(shape=[0,1])    
    VD.ZB2_ts      = np.empty(shape=[0,1])  
    VD.XC          = np.empty(shape=[0,1])
    VD.YC          = np.empty(shape=[0,1])
    VD.ZC          = np.empty(shape=[0,1])     
    n_sw           = settings.number_spanwise_vortices 
    n_cw           = settings.number_chordwise_vortices     
    spc            = settings.spanwise_cosine_spacing 

    # ---------------------------------------------------------------------------------------
    # STEP 2: Unpack aircraft wings  
    # ---------------------------------------------------------------------------------------    
    n_w         = 0  # instantiate the number of wings counter  
    n_cp        = 0  # instantiate number of bound vortices counter     
    n_sp        = 0  # instantiate number of true surface panels    
    wing_areas  = [] # instantiate wing areas
    vortex_lift = []
    
    for wing in vehicle.wings: 
        span          = wing.spans.projected
        root_chord    = wing.chords.root
        tip_chord     = wing.chords.tip
        sweep_qc      = wing.sweeps.quarter_chord
        sweep_le      = wing.sweeps.leading_edge 
        twist_rc      = wing.twists.root
        twist_tc      = wing.twists.tip
        dihedral      = wing.dihedral
        sym_para      = wing.symmetric 
        vertical_wing = wing.vertical
        wing_origin   = wing.origin[0]
        vortex_lift.append(wing.vortex_lift)
        
        # determine if vehicle has symmetry 
        if sym_para is True :
            span = span/2
            vortex_lift.append(wing.vortex_lift)
        
        if spc == True:
            
            # discretize wing using cosine spacing
            n               = np.linspace(n_sw+1,0,n_sw+1)         # vectorize
            thetan          = n*(np.pi/2)/(n_sw+1)                 # angular stations
            y_coordinates   = span*np.cos(thetan)                  # y locations based on the angular spacing
        else:
        
            # discretize wing using linear spacing
            y_coordinates   = np.linspace(0,span,n_sw+1) 
        
        # create empty vectors for coordinates 
        xa1        = np.zeros(n_cw*n_sw)
        ya1        = np.zeros(n_cw*n_sw)
        za1        = np.zeros(n_cw*n_sw)
        xa2        = np.zeros(n_cw*n_sw)
        ya2        = np.zeros(n_cw*n_sw)
        za2        = np.zeros(n_cw*n_sw)    
        xb1        = np.zeros(n_cw*n_sw)
        yb1        = np.zeros(n_cw*n_sw)
        zb1        = np.zeros(n_cw*n_sw)
        xb2        = np.zeros(n_cw*n_sw) 
        yb2        = np.zeros(n_cw*n_sw) 
        zb2        = np.zeros(n_cw*n_sw)  
        xa1_ts     = np.zeros(2*n_cw*n_sw)
        ya1_ts     = np.zeros(2*n_cw*n_sw)
        za1_ts     = np.zeros(2*n_cw*n_sw)
        xa2_ts     = np.zeros(2*n_cw*n_sw)
        ya2_ts     = np.zeros(2*n_cw*n_sw)
        za2_ts     = np.zeros(2*n_cw*n_sw)    
        xb1_ts     = np.zeros(2*n_cw*n_sw)
        yb1_ts     = np.zeros(2*n_cw*n_sw)
        zb1_ts     = np.zeros(2*n_cw*n_sw)
        xb2_ts     = np.zeros(2*n_cw*n_sw) 
        yb2_ts     = np.zeros(2*n_cw*n_sw) 
        zb2_ts     = np.zeros(2*n_cw*n_sw)           
        xc         = np.zeros(n_cw*n_sw) 
        yc         = np.zeros(n_cw*n_sw) 
        zc         = np.zeros(n_cw*n_sw)         
        cs_w       = np.zeros(n_sw)

        # ---------------------------------------------------------------------------------------
        # STEP 3: Determine if wing segments are defined  
        # ---------------------------------------------------------------------------------------
        n_segments           = len(wing.Segments.keys())
        if n_segments>0:            
            # ---------------------------------------------------------------------------------------
            # STEP 4A: Discretizing the wing sections into panels
            # ---------------------------------------------------------------------------------------
            segment_chord          = np.zeros(n_segments)
            segment_twist          = np.zeros(n_segments)
            segment_sweep          = np.zeros(n_segments)
            segment_span           = np.zeros(n_segments)
            segment_area           = np.zeros(n_segments)
            segment_dihedral       = np.zeros(n_segments)
            segment_x_coord        = [] 
            segment_camber         = []
            segment_top_surface    = []
            segment_bot_surface    = []
            segment_chord_x_offset = np.zeros(n_segments)
            segment_chord_z_offset = np.zeros(n_segments)
            section_stations       = np.zeros(n_segments) 

            # ---------------------------------------------------------------------------------------
            # STEP 5A: Obtain sweep, chord, dihedral and twist at the beginning/end of each segment.
            #          If applicable, append airfoil section VD and flap/aileron deflection angles.
            # --------------------------------------------------------------------------------------- 
            for i_seg in range(n_segments):   
                segment_chord[i_seg]    = wing.Segments[i_seg].root_chord_percent*root_chord
                segment_twist[i_seg]    = wing.Segments[i_seg].twist
                section_stations[i_seg] = wing.Segments[i_seg].percent_span_location*span  
                segment_dihedral[i_seg] = wing.Segments[i_seg].dihedral_outboard                    

                # change to leading edge sweep, if quarter chord sweep givent, convert to leading edge sweep 
                if (i_seg == n_segments-1):
                    segment_sweep[i_seg] = 0                                  
                else: 
                    if wing.Segments[i_seg].sweeps.leading_edge != None:
                        segment_sweep[i_seg] = wing.Segments[i_seg].sweeps.leading_edge
                    else:                                                                 
                        sweep_quarter_chord  = wing.Segments[i_seg].sweeps.quarter_chord
                        cf       = 0.25                          
                        seg_root_chord       = root_chord*wing.Segments[i_seg].root_chord_percent
                        seg_tip_chord        = root_chord*wing.Segments[i_seg+1].root_chord_percent
                        seg_span             = span*(wing.Segments[i_seg+1].percent_span_location - wing.Segments[i_seg].percent_span_location )
                        segment_sweep[i_seg] = np.arctan(((seg_root_chord*cf) + (np.tan(sweep_quarter_chord)*seg_span - cf*seg_tip_chord)) /seg_span)  

                if i_seg == 0:
                    segment_span[i_seg]           = 0.0
                    segment_chord_x_offset[i_seg] = 0.0  
                    segment_chord_z_offset[i_seg] = 0.0       
                else:
                    segment_span[i_seg]           = wing.Segments[i_seg].percent_span_location*span - wing.Segments[i_seg-1].percent_span_location*span
                    segment_chord_x_offset[i_seg] = segment_chord_x_offset[i_seg-1] + segment_span[i_seg]*np.tan(segment_sweep[i_seg-1])
                    segment_chord_z_offset[i_seg] = segment_chord_z_offset[i_seg-1] + segment_span[i_seg]*np.tan(segment_dihedral[i_seg-1])
                    segment_area[i_seg]           = 0.5*(root_chord*wing.Segments[i_seg-1].root_chord_percent + root_chord*wing.Segments[i_seg].root_chord_percent)*segment_span[i_seg]

                # Get airfoil section VD  
                if wing.Segments[i_seg].Airfoil: 
                    airfoil_data = import_airfoil_geometry([wing.Segments[i_seg].Airfoil.airfoil.coordinate_file])    
                    segment_camber.append(airfoil_data.camber_coordinates[0])
                    segment_top_surface.append(airfoil_data.y_upper_surface[0])
                    segment_bot_surface.append(airfoil_data.y_lower_surface[0])
                    segment_x_coord.append(airfoil_data.x_lower_surface[0]) 
                else:
                    dummy_dimension  = 30 
                    segment_camber.append(np.zeros(dummy_dimension))   
                    airfoil_data = compute_naca_4series(0.0, 0.0,wing.thickness_to_chord,dummy_dimension*2 - 2)
                    segment_top_surface.append(airfoil_data.y_upper_surface[0])
                    segment_bot_surface.append(airfoil_data.y_lower_surface[0])                    
                    segment_x_coord.append(np.linspace(0,1,30))  

            wing_areas.append(np.sum(segment_area[:]))
            if sym_para is True :
                wing_areas.append(np.sum(segment_area[:]))            

            # Shift spanwise vortices onto section breaks  
            if len(y_coordinates) < n_segments:
                raise ValueError('Not enough spanwise VLM stations for segment breaks')

            last_idx = None            
            for i_seg in range(n_segments):
                idx =  (np.abs(y_coordinates-section_stations[i_seg])).argmin()
                if last_idx is not None and idx <= last_idx:
                    idx = last_idx + 1
                y_coordinates[idx] = section_stations[i_seg]   
                last_idx = idx


            for i_seg in range(n_segments):
                if section_stations[i_seg] not in y_coordinates:
                    raise ValueError('VLM did not capture all section breaks')
                
            # ---------------------------------------------------------------------------------------
            # STEP 6A: Define coordinates of panels horseshoe vortices and control points 
            # --------------------------------------------------------------------------------------- 
            y_a   = y_coordinates[:-1] 
            y_b   = y_coordinates[1:]             
            del_y = y_coordinates[1:] - y_coordinates[:-1]           
            i_seg = 0           
            for idx_y in range(n_sw):
                # define coordinates of horseshoe vortices and control points
                idx_x = np.arange(n_cw) 
                eta_a = (y_a[idx_y] - section_stations[i_seg])  
                eta_b = (y_b[idx_y] - section_stations[i_seg]) 
                eta   = (y_b[idx_y] - del_y[idx_y]/2 - section_stations[i_seg]) 

                segment_chord_ratio = (segment_chord[i_seg+1] - segment_chord[i_seg])/segment_span[i_seg+1]
                segment_twist_ratio = (segment_twist[i_seg+1] - segment_twist[i_seg])/segment_span[i_seg+1]

                wing_chord_section_a  = segment_chord[i_seg] + (eta_a*segment_chord_ratio) 
                wing_chord_section_b  = segment_chord[i_seg] + (eta_b*segment_chord_ratio)
                wing_chord_section    = segment_chord[i_seg] + (eta*segment_chord_ratio)

                delta_x_a = wing_chord_section_a/n_cw  
                delta_x_b = wing_chord_section_b/n_cw      
                delta_x   = wing_chord_section/n_cw                                       

                xi_a1 = segment_chord_x_offset[i_seg] + eta_a*np.tan(segment_sweep[i_seg]) + delta_x_a*idx_x                  # x coordinate of top left corner of panel 
                xi_a2 = segment_chord_x_offset[i_seg] + eta_a*np.tan(segment_sweep[i_seg]) + delta_x_a*idx_x + delta_x_a      # x coordinate of bottom left corner of bound vortex  
                xi_b1 = segment_chord_x_offset[i_seg] + eta_b*np.tan(segment_sweep[i_seg]) + delta_x_b*idx_x                  # x coordinate of top right corner of panel     
                xi_b2 = segment_chord_x_offset[i_seg] + eta_b*np.tan(segment_sweep[i_seg]) + delta_x_b*idx_x + delta_x_b      # x coordinate of bottom right corner of panel      
                xi_c  = segment_chord_x_offset[i_seg] + eta *np.tan(segment_sweep[i_seg])  + delta_x  *idx_x + delta_x*0.75   # x coordinate three-quarter chord control point for each panel
                 

                # adjustment of coordinates for camber
                section_camber_a  = segment_camber[i_seg]*wing_chord_section_a  
                section_top_a     = segment_top_surface[i_seg]*wing_chord_section_a
                section_bot_a     = segment_bot_surface[i_seg]*wing_chord_section_a
                section_camber_b  = segment_camber[i_seg]*wing_chord_section_b  
                section_top_b     = segment_top_surface[i_seg]*wing_chord_section_b
                section_bot_b     = segment_bot_surface[i_seg]*wing_chord_section_b                
                section_camber_c  = segment_camber[i_seg]*wing_chord_section                
                section_x_coord_a = segment_x_coord[i_seg]*wing_chord_section_a
                section_x_coord_b = segment_x_coord[i_seg]*wing_chord_section_b
                section_x_coord   = segment_x_coord[i_seg]*wing_chord_section

                z_c_a1     = np.interp((idx_x    *delta_x_a)                  ,section_x_coord_a,section_camber_a)  
                z_c_a1_top = np.interp((idx_x    *delta_x_a)                  ,section_x_coord_a,section_top_a)
                z_c_a1_bot = np.interp((idx_x    *delta_x_a)                  ,section_x_coord_a,section_bot_a) 
                z_c_a2     = np.interp(((idx_x+1)*delta_x_a)                  ,section_x_coord_a,section_camber_a)  
                z_c_a2_top = np.interp(((idx_x+1)*delta_x_a)                  ,section_x_coord_a,section_top_a) 
                z_c_a2_bot = np.interp(((idx_x+1)*delta_x_a)                  ,section_x_coord_a,section_bot_a)   
                z_c_b1     = np.interp((idx_x    *delta_x_b)                  ,section_x_coord_b,section_camber_b)  
                z_c_b1_top = np.interp((idx_x    *delta_x_b)                  ,section_x_coord_b,section_top_b)  
                z_c_b1_bot = np.interp((idx_x    *delta_x_b)                  ,section_x_coord_b,section_bot_b)  
                z_c_b2     = np.interp(((idx_x+1)*delta_x_b)                  ,section_x_coord_b,section_camber_b) 
                z_c_b2_top = np.interp(((idx_x+1)*delta_x_b)                  ,section_x_coord_b,section_top_b) 
                z_c_b2_bot = np.interp(((idx_x+1)*delta_x_b)                  ,section_x_coord_b,section_bot_b)   
                z_c        = np.interp((idx_x    *delta_x   + delta_x  *0.75) ,section_x_coord,section_camber_c)  

                zeta_a1     = segment_chord_z_offset[i_seg] + eta_a*np.tan(segment_dihedral[i_seg])  + z_c_a1      # z coordinate of top left corner of panel 
                zeta_a1_top = segment_chord_z_offset[i_seg] + eta_a*np.tan(segment_dihedral[i_seg])  + z_c_a1_top
                zeta_a1_bot = segment_chord_z_offset[i_seg] + eta_a*np.tan(segment_dihedral[i_seg])  + z_c_a1_bot 
                zeta_a2     = segment_chord_z_offset[i_seg] + eta_a*np.tan(segment_dihedral[i_seg])  + z_c_a2      # z coordinate of bottom left corner of panel
                zeta_a2_top = segment_chord_z_offset[i_seg] + eta_a*np.tan(segment_dihedral[i_seg])  + z_c_a2_top 
                zeta_a2_bot = segment_chord_z_offset[i_seg] + eta_a*np.tan(segment_dihedral[i_seg])  + z_c_a2_bot                         
                zeta_b1     = segment_chord_z_offset[i_seg] + eta_b*np.tan(segment_dihedral[i_seg])  + z_c_b1      # z coordinate of top right corner of panel  
                zeta_b1_top = segment_chord_z_offset[i_seg] + eta_b*np.tan(segment_dihedral[i_seg])  + z_c_b1_top
                zeta_b1_bot = segment_chord_z_offset[i_seg] + eta_b*np.tan(segment_dihedral[i_seg])  + z_c_b1_bot   
                zeta_b2     = segment_chord_z_offset[i_seg] + eta_b*np.tan(segment_dihedral[i_seg])  + z_c_b2      # z coordinate of bottom right corner of panel        
                zeta_b2_top = segment_chord_z_offset[i_seg] + eta_b*np.tan(segment_dihedral[i_seg])  + z_c_b2_top 
                zeta_b2_bot = segment_chord_z_offset[i_seg] + eta_b*np.tan(segment_dihedral[i_seg])  + z_c_b2_bot 
                zeta        = segment_chord_z_offset[i_seg] + eta*np.tan(segment_dihedral[i_seg])    + z_c         # z coordinate three-quarter chord control point for each panel 

                # adjustment of coordinates for twist  
                xi_LE_a = segment_chord_x_offset[i_seg] + eta_a*np.tan(segment_sweep[i_seg])                       # x location of leading edge left corner of wing
                xi_LE_b = segment_chord_x_offset[i_seg] + eta_b*np.tan(segment_sweep[i_seg])                       # x location of leading edge right of wing
                xi_LE   = segment_chord_x_offset[i_seg] + eta*np.tan(segment_sweep[i_seg])                         # x location of leading edge center of wing
                                                                                                                   
                zeta_LE_a = segment_chord_z_offset[i_seg] + eta_a*np.tan(segment_dihedral[i_seg])                  # z location of leading edge left corner of wing
                zeta_LE_b = segment_chord_z_offset[i_seg] + eta_b*np.tan(segment_dihedral[i_seg])                  # z location of leading edge right of wing
                zeta_LE   = segment_chord_z_offset[i_seg] + eta*np.tan(segment_dihedral[i_seg])                    # z location of leading edge center of wing
                                                                                                                   
                # determine section twist                                                                          
                section_twist_a = segment_twist[i_seg] + (eta_a * segment_twist_ratio)                             # twist at left side of panel
                section_twist_b = segment_twist[i_seg] + (eta_b * segment_twist_ratio)                             # twist at right side of panel
                section_twist   = segment_twist[i_seg] + (eta* segment_twist_ratio)                                # twist at center local chord 

                xi_prime_a1        = xi_LE_a + np.cos(section_twist_a)*(xi_a1-xi_LE_a) + np.sin(section_twist_a)*(zeta_a1-zeta_LE_a)        # x coordinate transformation of top left corner
                xi_prime_a1_top    = xi_LE_a + np.cos(section_twist_a)*(xi_a1-xi_LE_a) + np.sin(section_twist_a)*(zeta_a1_top-zeta_LE_a)    
                xi_prime_a1_bot    = xi_LE_a + np.cos(section_twist_a)*(xi_a1-xi_LE_a) + np.sin(section_twist_a)*(zeta_a1_bot-zeta_LE_a)    
                xi_prime_a2        = xi_LE_a + np.cos(section_twist_a)*(xi_a2-xi_LE_a) + np.sin(section_twist_a)*(zeta_a2-zeta_LE_a)        # x coordinate transformation of bottom left corner
                xi_prime_a2_top    = xi_LE_a + np.cos(section_twist_a)*(xi_a2-xi_LE_a) + np.sin(section_twist_a)*(zeta_a2_top-zeta_LE_a)    
                xi_prime_a2_bot    = xi_LE_a + np.cos(section_twist_a)*(xi_a2-xi_LE_a) + np.sin(section_twist_a)*(zeta_a2_bot-zeta_LE_a)                          
                xi_prime_b1        = xi_LE_b + np.cos(section_twist_b)*(xi_b1-xi_LE_b) + np.sin(section_twist_b)*(zeta_b1-zeta_LE_b)        # x coordinate transformation of top right corner  
                xi_prime_b1_top    = xi_LE_b + np.cos(section_twist_b)*(xi_b1-xi_LE_b) + np.sin(section_twist_b)*(zeta_b1_top-zeta_LE_b)    
                xi_prime_b1_bot    = xi_LE_b + np.cos(section_twist_b)*(xi_b1-xi_LE_b) + np.sin(section_twist_b)*(zeta_b1_bot-zeta_LE_b)    
                xi_prime_b2        = xi_LE_b + np.cos(section_twist_b)*(xi_b2-xi_LE_b) + np.sin(section_twist_b)*(zeta_b2-zeta_LE_b)        # x coordinate transformation of botton right corner 
                xi_prime_b2_top    = xi_LE_b + np.cos(section_twist_b)*(xi_b2-xi_LE_b) + np.sin(section_twist_b)*(zeta_b2_top-zeta_LE_b)    
                xi_prime_b2_bot    = xi_LE_b + np.cos(section_twist_b)*(xi_b2-xi_LE_b) + np.sin(section_twist_b)*(zeta_b2_bot-zeta_LE_b)    
                xi_prime           = xi_LE   + np.cos(section_twist)  *(xi_c-xi_LE)    + np.sin(section_twist)*(zeta-zeta_LE)               # x coordinate transformation of control point 

                zeta_prime_a1      = zeta_LE_a - np.sin(section_twist_a)*(xi_a1-xi_LE_a) + np.cos(section_twist_a)*(zeta_a1-zeta_LE_a)      # z coordinate transformation of top left corner 
                zeta_prime_a1_top  = zeta_LE_a - np.sin(section_twist_a)*(xi_a1-xi_LE_a) + np.cos(section_twist_a)*(zeta_a1_top-zeta_LE_a)
                zeta_prime_a1_bot  = zeta_LE_a - np.sin(section_twist_a)*(xi_a1-xi_LE_a) + np.cos(section_twist_a)*(zeta_a1_bot-zeta_LE_a)
                zeta_prime_a2      = zeta_LE_a - np.sin(section_twist_a)*(xi_a2-xi_LE_a) + np.cos(section_twist_a)*(zeta_a2-zeta_LE_a)      # z coordinate transformation of bottom left corner
                zeta_prime_a2_top  = zeta_LE_a - np.sin(section_twist_a)*(xi_a2-xi_LE_a) + np.cos(section_twist_a)*(zeta_a2_top-zeta_LE_a)
                zeta_prime_a2_bot  = zeta_LE_a - np.sin(section_twist_a)*(xi_a2-xi_LE_a) + np.cos(section_twist_a)*(zeta_a2_bot-zeta_LE_a)                         
                zeta_prime_b1      = zeta_LE_b - np.sin(section_twist_b)*(xi_b1-xi_LE_b) + np.cos(section_twist_b)*(zeta_b1-zeta_LE_b)      # z coordinate transformation of top right corner  
                zeta_prime_b1_top  = zeta_LE_b - np.sin(section_twist_b)*(xi_b1-xi_LE_b) + np.cos(section_twist_b)*(zeta_b1_top-zeta_LE_b)
                zeta_prime_b1_bot  = zeta_LE_b - np.sin(section_twist_b)*(xi_b1-xi_LE_b) + np.cos(section_twist_b)*(zeta_b1_bot-zeta_LE_b)
                zeta_prime_b2      = zeta_LE_b - np.sin(section_twist_b)*(xi_b2-xi_LE_b) + np.cos(section_twist_b)*(zeta_b2-zeta_LE_b)      # z coordinate transformation of botton right corner 
                zeta_prime_b2_top  = zeta_LE_b - np.sin(section_twist_b)*(xi_b2-xi_LE_b) + np.cos(section_twist_b)*(zeta_b2_top-zeta_LE_b) 
                zeta_prime_b2_bot  = zeta_LE_b - np.sin(section_twist_b)*(xi_b2-xi_LE_b) + np.cos(section_twist_b)*(zeta_b2_bot-zeta_LE_b) 
                zeta_prime         = zeta_LE   - np.sin(section_twist)*(xi_c-xi_LE)      + np.cos(-section_twist)*(zeta-zeta_LE)            # z coordinate transformation of control point 

                # ** TO DO ** Get flap/aileron locations and deflection
                # store coordinates of panels, horseshoeces vortices and control points relative to wing root 
                if vertical_wing:
                    # mean camber line surface 
                    xa1[idx_y*n_cw:(idx_y+1)*n_cw] = xi_prime_a1 
                    za1[idx_y*n_cw:(idx_y+1)*n_cw] = np.ones(n_cw)*y_a[idx_y]
                    ya1[idx_y*n_cw:(idx_y+1)*n_cw] = zeta_prime_a1
                    xa2[idx_y*n_cw:(idx_y+1)*n_cw] = xi_prime_a2
                    za2[idx_y*n_cw:(idx_y+1)*n_cw] = np.ones(n_cw)*y_a[idx_y]
                    ya2[idx_y*n_cw:(idx_y+1)*n_cw] = zeta_prime_a2 
                    xb1[idx_y*n_cw:(idx_y+1)*n_cw] = xi_prime_b1 
                    zb1[idx_y*n_cw:(idx_y+1)*n_cw] = np.ones(n_cw)*y_b[idx_y]
                    yb1[idx_y*n_cw:(idx_y+1)*n_cw] = zeta_prime_b1
                    xb2[idx_y*n_cw:(idx_y+1)*n_cw] = xi_prime_b2 
                    zb2[idx_y*n_cw:(idx_y+1)*n_cw] = np.ones(n_cw)*y_b[idx_y]                        
                    yb2[idx_y*n_cw:(idx_y+1)*n_cw] = zeta_prime_b2  
                                                                                                                                   
                    xa1_ts[idx_y*(2*n_cw):(idx_y+1)*(2*n_cw)] = np.concatenate([ xi_prime_a1_top          ,xi_prime_a1_bot              ])
                    za1_ts[idx_y*(2*n_cw):(idx_y+1)*(2*n_cw)] = np.concatenate([ np.ones(n_cw)*y_a[idx_y] ,np.ones(n_cw)*y_a[idx_y]     ])
                    ya1_ts[idx_y*(2*n_cw):(idx_y+1)*(2*n_cw)] = np.concatenate([ zeta_prime_a1_top        ,zeta_prime_a1_bot            ])
                    xa2_ts[idx_y*(2*n_cw):(idx_y+1)*(2*n_cw)] = np.concatenate([ xi_prime_a2_top          ,xi_prime_a2_bot              ])
                    za2_ts[idx_y*(2*n_cw):(idx_y+1)*(2*n_cw)] = np.concatenate([ np.ones(n_cw)*y_a[idx_y] ,np.ones(n_cw)*y_a[idx_y]     ])
                    ya2_ts[idx_y*(2*n_cw):(idx_y+1)*(2*n_cw)] = np.concatenate([ zeta_prime_a2_top        ,zeta_prime_a2_bot            ])
                    xb1_ts[idx_y*(2*n_cw):(idx_y+1)*(2*n_cw)] = np.concatenate([ xi_prime_b1_top          ,xi_prime_b1_bot              ])
                    zb1_ts[idx_y*(2*n_cw):(idx_y+1)*(2*n_cw)] = np.concatenate([ np.ones(n_cw)*y_b[idx_y] ,np.ones(n_cw)*y_b[idx_y]     ])
                    yb1_ts[idx_y*(2*n_cw):(idx_y+1)*(2*n_cw)] = np.concatenate([ zeta_prime_b1_top        ,zeta_prime_b1_bot            ])
                    xb2_ts[idx_y*(2*n_cw):(idx_y+1)*(2*n_cw)] = np.concatenate([ xi_prime_b2_top          ,xi_prime_b2_bot              ])
                    zb2_ts[idx_y*(2*n_cw):(idx_y+1)*(2*n_cw)] = np.concatenate([ np.ones(n_cw)*y_b[idx_y] ,np.ones(n_cw)*y_b[idx_y]     ])                      
                    yb2_ts[idx_y*(2*n_cw):(idx_y+1)*(2*n_cw)] = np.concatenate([ zeta_prime_b2_top        ,zeta_prime_b2_bot            ]) 

                    xc[idx_y*n_cw:(idx_y+1)*n_cw] = xi_prime 
                    zc[idx_y*n_cw:(idx_y+1)*n_cw] = np.ones(n_cw)*(y_b[idx_y] - del_y[idx_y]/2) 
                    yc[idx_y*n_cw:(idx_y+1)*n_cw] = zeta_prime 

                else:     
                    xa1[idx_y*n_cw:(idx_y+1)*n_cw] = xi_prime_a1 
                    ya1[idx_y*n_cw:(idx_y+1)*n_cw] = np.ones(n_cw)*y_a[idx_y]
                    za1[idx_y*n_cw:(idx_y+1)*n_cw] = zeta_prime_a1
                    xa2[idx_y*n_cw:(idx_y+1)*n_cw] = xi_prime_a2
                    ya2[idx_y*n_cw:(idx_y+1)*n_cw] = np.ones(n_cw)*y_a[idx_y]
                    za2[idx_y*n_cw:(idx_y+1)*n_cw] = zeta_prime_a2 
                    xb1[idx_y*n_cw:(idx_y+1)*n_cw] = xi_prime_b1 
                    yb1[idx_y*n_cw:(idx_y+1)*n_cw] = np.ones(n_cw)*y_b[idx_y]
                    zb1[idx_y*n_cw:(idx_y+1)*n_cw] = zeta_prime_b1
                    xb2[idx_y*n_cw:(idx_y+1)*n_cw] = xi_prime_b2
                    yb2[idx_y*n_cw:(idx_y+1)*n_cw] = np.ones(n_cw)*y_b[idx_y]
                    zb2[idx_y*n_cw:(idx_y+1)*n_cw] = zeta_prime_b2 
                    
                    xa1_ts[idx_y*(2*n_cw):(idx_y+1)*(2*n_cw)] = np.concatenate([ xi_prime_a1_top          ,xi_prime_a1_bot              ])
                    ya1_ts[idx_y*(2*n_cw):(idx_y+1)*(2*n_cw)] = np.concatenate([ np.ones(n_cw)*y_a[idx_y] ,np.ones(n_cw)*y_a[idx_y]     ])
                    za1_ts[idx_y*(2*n_cw):(idx_y+1)*(2*n_cw)] = np.concatenate([ zeta_prime_a1_top        ,zeta_prime_a1_bot            ])
                    xa2_ts[idx_y*(2*n_cw):(idx_y+1)*(2*n_cw)] = np.concatenate([ xi_prime_a2_top          ,xi_prime_a2_bot              ])
                    ya2_ts[idx_y*(2*n_cw):(idx_y+1)*(2*n_cw)] = np.concatenate([ np.ones(n_cw)*y_a[idx_y] ,np.ones(n_cw)*y_a[idx_y]     ])
                    za2_ts[idx_y*(2*n_cw):(idx_y+1)*(2*n_cw)] = np.concatenate([ zeta_prime_a2_top        ,zeta_prime_a2_bot            ])
                    xb1_ts[idx_y*(2*n_cw):(idx_y+1)*(2*n_cw)] = np.concatenate([ xi_prime_b1_top          ,xi_prime_b1_bot              ])
                    yb1_ts[idx_y*(2*n_cw):(idx_y+1)*(2*n_cw)] = np.concatenate([ np.ones(n_cw)*y_b[idx_y] ,np.ones(n_cw)*y_b[idx_y]     ])
                    zb1_ts[idx_y*(2*n_cw):(idx_y+1)*(2*n_cw)] = np.concatenate([ zeta_prime_b1_top        ,zeta_prime_b1_bot            ])
                    xb2_ts[idx_y*(2*n_cw):(idx_y+1)*(2*n_cw)] = np.concatenate([ xi_prime_b2_top          ,xi_prime_b2_bot              ])
                    yb2_ts[idx_y*(2*n_cw):(idx_y+1)*(2*n_cw)] = np.concatenate([ np.ones(n_cw)*y_b[idx_y] ,np.ones(n_cw)*y_b[idx_y]     ])                      
                    zb2_ts[idx_y*(2*n_cw):(idx_y+1)*(2*n_cw)] = np.concatenate([ zeta_prime_b2_top        ,zeta_prime_b2_bot            ])
 
                    xc [idx_y*n_cw:(idx_y+1)*n_cw] = xi_prime 
                    yc [idx_y*n_cw:(idx_y+1)*n_cw] = np.ones(n_cw)*(y_b[idx_y] - del_y[idx_y]/2)
                    zc [idx_y*n_cw:(idx_y+1)*n_cw] = zeta_prime                  

                idx += 1

                cs_w[idx_y] = wing_chord_section       

                if y_b[idx_y] == section_stations[i_seg+1]: 
                    i_seg += 1                     

        else:   # when no segments are defined on wing  
            # ---------------------------------------------------------------------------------------
            # STEP 6B: Define coordinates of panels horseshoe vortices and control points 
            # ---------------------------------------------------------------------------------------
            y_a   = y_coordinates[:-1] 
            y_b   = y_coordinates[1:] 
            
            if sweep_le != None:
                sweep = sweep_le
            else:                                                                
                cf    = 0.25                          
                sweep = np.arctan(((root_chord*cf) + (np.tan(sweep_qc)*span - cf*tip_chord)) /span)  
           
            wing_chord_ratio = (tip_chord-root_chord)/span
            wing_twist_ratio = (twist_tc-twist_rc)/span                    
            wing_areas.append(0.5*(root_chord+tip_chord)*span) 
            if sym_para is True :
                wing_areas.append(0.5*(root_chord+tip_chord)*span)   

            # Get airfoil section VD  
            if wing.Airfoil: 
                airfoil_data     = import_airfoil_geometry([wing.Airfoil.airfoil.coordinate_file])    
                wing_camber      = airfoil_data.camber_coordinates[0]
                wing_top_surface = airfoil_data.y_upper_surface[0] 
                wing_bot_surface = airfoil_data.y_lower_surface[0] 
                wing_x_coord     = airfoil_data.x_lower_surface[0]
            else:
                dummy_dimension  = 30
                wing_camber      = np.zeros(dummy_dimension) # dimension of Selig airfoil VD file
                airfoil_data     = compute_naca_4series(0.0, 0.0,wing.thickness_to_chord,dummy_dimension*2 - 2 )
                wing_top_surface = airfoil_data.y_upper_surface[0] 
                wing_bot_surface = airfoil_data.y_lower_surface[0]                 
                wing_x_coord     = np.linspace(0,1,30) 
                    
            del_y = y_b - y_a
            for idx_y in range(n_sw):  
                idx_x = np.arange(n_cw) 
                eta_a = (y_a[idx_y])  
                eta_b = (y_b[idx_y]) 
                eta   = (y_b[idx_y] - del_y[idx_y]/2) 
                
                # get spanwise discretization points
                wing_chord_section_a  = root_chord + (eta_a*wing_chord_ratio) 
                wing_chord_section_b  = root_chord + (eta_b*wing_chord_ratio)
                wing_chord_section    = root_chord + (eta*wing_chord_ratio)
                
                # get chordwise discretization points
                delta_x_a = wing_chord_section_a/n_cw   
                delta_x_b = wing_chord_section_b/n_cw   
                delta_x   = wing_chord_section/n_cw                                  

                xi_a1 = eta_a*np.tan(sweep) + delta_x_a*idx_x                  # x coordinate of top left corner of panel 
                xi_a2 = eta_a*np.tan(sweep) + delta_x_a*idx_x + delta_x_a      # x coordinate of bottom left corner of bound vortex  
                xi_b1 = eta_b*np.tan(sweep) + delta_x_b*idx_x                  # x coordinate of top right corner of panel            
                xi_b2 = eta_b*np.tan(sweep) + delta_x_b*idx_x + delta_x_b
                xi_c  =  eta *np.tan(sweep)  + delta_x  *idx_x + delta_x*0.75  # x coordinate three-quarter chord control point for each panel 
                
                # adjustment of coordinates for camber
                section_camber_a  = wing_camber*wing_chord_section_a
                section_top_a     = wing_top_surface*wing_chord_section_a
                section_bot_a     = wing_bot_surface*wing_chord_section_a
                section_camber_b  = wing_camber*wing_chord_section_b                  
                section_top_b     = wing_top_surface*wing_chord_section_b                  
                section_bot_b     = wing_bot_surface*wing_chord_section_b  
                section_camber_c  = wing_camber*wing_chord_section  

                section_x_coord_a = wing_x_coord*wing_chord_section_a
                section_x_coord_b = wing_x_coord*wing_chord_section_b
                section_x_coord   = wing_x_coord*wing_chord_section 

                z_c_a1     = np.interp((idx_x    *delta_x_a)                  ,section_x_coord_a,section_camber_a)  
                z_c_a1_top = np.interp((idx_x    *delta_x_a)                  ,section_x_coord_a,section_top_a) 
                z_c_a1_bot = np.interp((idx_x    *delta_x_a)                  ,section_x_coord_a,section_bot_a) 
                z_c_a2     = np.interp(((idx_x+1)*delta_x_a)                  ,section_x_coord_a,section_camber_a) 
                z_c_a2_top = np.interp(((idx_x+1)*delta_x_a)                  ,section_x_coord_a,section_top_a)
                z_c_a2_bot = np.interp(((idx_x+1)*delta_x_a)                  ,section_x_coord_a,section_bot_a) 
                z_c_b1     = np.interp((idx_x    *delta_x_b)                  ,section_x_coord_b,section_camber_b)    
                z_c_b1_top = np.interp((idx_x    *delta_x_b)                  ,section_x_coord_b,section_top_b)
                z_c_b1_bot = np.interp((idx_x    *delta_x_b)                  ,section_x_coord_b,section_bot_b)
                z_c_b2     = np.interp(((idx_x+1)*delta_x_b)                  ,section_x_coord_b,section_camber_b) 
                z_c_b2_top = np.interp(((idx_x+1)*delta_x_b)                  ,section_x_coord_b,section_top_b) 
                z_c_b2_bot = np.interp(((idx_x+1)*delta_x_b)                  ,section_x_coord_b,section_bot_b)  
                z_c        = np.interp((idx_x    *delta_x   + delta_x  *0.75) ,section_x_coord  ,section_camber_c)  

                zeta_a1     = eta_a*np.tan(dihedral)  + z_c_a1      # z coordinate of top left corner of panel 
                zeta_a1_top = eta_a*np.tan(dihedral)  + z_c_a1_top  # z coordinate of top left corner of panel on surface  
                zeta_a1_bot = eta_a*np.tan(dihedral)  + z_c_a1_bot  # z coordinate of top left corner of panel on surface  
                zeta_a2     = eta_a*np.tan(dihedral)  + z_c_a2      # z coordinate of bottom left corner of panel
                zeta_a2_top = eta_a*np.tan(dihedral)  + z_c_a2_top  # z coordinate of bottom left corner of panel
                zeta_a2_bot = eta_a*np.tan(dihedral)  + z_c_a2_bot  # z coordinate of bottom left corner of panel                    
                zeta_b1     = eta_b*np.tan(dihedral)  + z_c_b1      # z coordinate of top right corner of panel    
                zeta_b1_top = eta_b*np.tan(dihedral)  + z_c_b1_top  # z coordinate of top right corner of panel    
                zeta_b1_bot = eta_b*np.tan(dihedral)  + z_c_b1_bot  # z coordinate of top right corner of panel    
                zeta_b2     = eta_b*np.tan(dihedral)  + z_c_b2      # z coordinate of bottom right corner of panel   
                zeta_b2_top = eta_b*np.tan(dihedral)  + z_c_b2_top  # z coordinate of bottom right corner of panel  
                zeta_b2_bot = eta_b*np.tan(dihedral)  + z_c_b2_bot  # z coordinate of bottom right corner of panel  
                zeta        =   eta*np.tan(dihedral)  + z_c         # z coordinate three-quarter chord control point for each panel  

                # adjustment of coordinates for twist  
                xi_LE_a = eta_a*np.tan(sweep)               # x location of leading edge left corner of wing
                xi_LE_b = eta_b*np.tan(sweep)               # x location of leading edge right of wing
                xi_LE   = eta  *np.tan(sweep)               # x location of leading edge center of wing

                zeta_LE_a = eta_a*np.tan(dihedral)          # z location of leading edge left corner of wing
                zeta_LE_b = eta_b*np.tan(dihedral)          # z location of leading edge right of wing
                zeta_LE   = eta  *np.tan(dihedral)          # z location of leading edge center of wing

                # determine section twist
                section_twist_a = twist_rc + (eta_a * wing_twist_ratio)                     # twist at left side of panel
                section_twist_b = twist_rc + (eta_b * wing_twist_ratio)                     # twist at right side of panel
                section_twist   = twist_rc + (eta   * wing_twist_ratio)                     # twist at center local chord 
 
                xi_prime_a1      = xi_LE_a + np.cos(section_twist_a)*(xi_a1-xi_LE_a) + np.sin(section_twist_a)*(zeta_a1-zeta_LE_a)         # x coordinate transformation of top left corner
                xi_prime_a1_top  = xi_LE_a + np.cos(section_twist_a)*(xi_a1-xi_LE_a) + np.sin(section_twist_a)*(zeta_a1_top-zeta_LE_a)     
                xi_prime_a1_bot  = xi_LE_a + np.cos(section_twist_a)*(xi_a1-xi_LE_a) + np.sin(section_twist_a)*(zeta_a1_bot-zeta_LE_a)      
                xi_prime_a2      = xi_LE_a + np.cos(section_twist_a)*(xi_a2-xi_LE_a) + np.sin(section_twist_a)*(zeta_a2-zeta_LE_a)         # x coordinate transformation of bottom left corner
                xi_prime_a2_top  = xi_LE_a + np.cos(section_twist_a)*(xi_a2-xi_LE_a) + np.sin(section_twist_a)*(zeta_a2_top-zeta_LE_a)      
                xi_prime_a2_bot  = xi_LE_a + np.cos(section_twist_a)*(xi_a2-xi_LE_a) + np.sin(section_twist_a)*(zeta_a2_bot-zeta_LE_a)                             
                xi_prime_b1      = xi_LE_b + np.cos(section_twist_b)*(xi_b1-xi_LE_b) + np.sin(section_twist_b)*(zeta_b1-zeta_LE_b)         # x coordinate transformation of top right corner  
                xi_prime_b1_top  = xi_LE_b + np.cos(section_twist_b)*(xi_b1-xi_LE_b) + np.sin(section_twist_b)*(zeta_b1_top-zeta_LE_b)      
                xi_prime_b1_bot  = xi_LE_b + np.cos(section_twist_b)*(xi_b1-xi_LE_b) + np.sin(section_twist_b)*(zeta_b1_bot-zeta_LE_b)     
                xi_prime_b2      = xi_LE_b + np.cos(section_twist_b)*(xi_b2-xi_LE_b) + np.sin(section_twist_b)*(zeta_b2-zeta_LE_b)         # x coordinate transformation of botton right corner 
                xi_prime_b2_top  = xi_LE_b + np.cos(section_twist_b)*(xi_b2-xi_LE_b) + np.sin(section_twist_b)*(zeta_b2_top-zeta_LE_b)    
                xi_prime_b2_bot  = xi_LE_b + np.cos(section_twist_b)*(xi_b2-xi_LE_b) + np.sin(section_twist_b)*(zeta_b2_bot-zeta_LE_b)    
                xi_prime         = xi_LE   + np.cos(section_twist)  *(xi_c-xi_LE)    + np.sin(section_twist)*(zeta-zeta_LE)                # x coordinate transformation of control point 

                zeta_prime_a1      = zeta_LE_a - np.sin(section_twist_a)*(xi_a1-xi_LE_a) + np.cos(section_twist_a)*(zeta_a1-zeta_LE_a)     # z coordinate transformation of top left corner 
                zeta_prime_a1_top  = zeta_LE_a - np.sin(section_twist_a)*(xi_a1-xi_LE_a) + np.cos(section_twist_a)*(zeta_a1_top-zeta_LE_a)
                zeta_prime_a1_bot  = zeta_LE_a - np.sin(section_twist_a)*(xi_a1-xi_LE_a) + np.cos(section_twist_a)*(zeta_a1_bot-zeta_LE_a)
                zeta_prime_a2      = zeta_LE_a - np.sin(section_twist_a)*(xi_a2-xi_LE_a) + np.cos(section_twist_a)*(zeta_a2-zeta_LE_a)     # z coordinate transformation of bottom left corner
                zeta_prime_a2_top  = zeta_LE_a - np.sin(section_twist_a)*(xi_a2-xi_LE_a) + np.cos(section_twist_a)*(zeta_a2_top-zeta_LE_a)
                zeta_prime_a2_bot  = zeta_LE_a - np.sin(section_twist_a)*(xi_a2-xi_LE_a) + np.cos(section_twist_a)*(zeta_a2_bot-zeta_LE_a)                         
                zeta_prime_b1      = zeta_LE_b - np.sin(section_twist_b)*(xi_b1-xi_LE_b) + np.cos(section_twist_b)*(zeta_b1-zeta_LE_b)     # z coordinate transformation of top right corner  
                zeta_prime_b1_top  = zeta_LE_b - np.sin(section_twist_b)*(xi_b1-xi_LE_b) + np.cos(section_twist_b)*(zeta_b1_top-zeta_LE_b)
                zeta_prime_b1_bot  = zeta_LE_b - np.sin(section_twist_b)*(xi_b1-xi_LE_b) + np.cos(section_twist_b)*(zeta_b1_bot-zeta_LE_b)
                zeta_prime_b2      = zeta_LE_b - np.sin(section_twist_b)*(xi_b2-xi_LE_b) + np.cos(section_twist_b)*(zeta_b2-zeta_LE_b)      # z coordinate transformation of botton right corner 
                zeta_prime_b2_top  = zeta_LE_b - np.sin(section_twist_b)*(xi_b2-xi_LE_b) + np.cos(section_twist_b)*(zeta_b2_top-zeta_LE_b) 
                zeta_prime_b2_bot  = zeta_LE_b - np.sin(section_twist_b)*(xi_b2-xi_LE_b) + np.cos(section_twist_b)*(zeta_b2_bot-zeta_LE_b) 
                zeta_prime         = zeta_LE   - np.sin(section_twist)*(xi_c-xi_LE)      + np.cos(-section_twist)*(zeta-zeta_LE)            # z coordinate transformation of control point 
  
 
                # store coordinates of panels, horseshoe vortices and control points relative to wing root 
                if vertical_wing: 
                    
                    # mean camber line surface 
                    xa1[idx_y*n_cw:(idx_y+1)*n_cw] = xi_prime_a1 
                    za1[idx_y*n_cw:(idx_y+1)*n_cw] = np.ones(n_cw)*y_a[idx_y]
                    ya1[idx_y*n_cw:(idx_y+1)*n_cw] = zeta_prime_a1
                    xa2[idx_y*n_cw:(idx_y+1)*n_cw] = xi_prime_a2
                    za2[idx_y*n_cw:(idx_y+1)*n_cw] = np.ones(n_cw)*y_a[idx_y]
                    ya2[idx_y*n_cw:(idx_y+1)*n_cw] = zeta_prime_a2 
                    xb1[idx_y*n_cw:(idx_y+1)*n_cw] = xi_prime_b1 
                    zb1[idx_y*n_cw:(idx_y+1)*n_cw] = np.ones(n_cw)*y_b[idx_y]
                    yb1[idx_y*n_cw:(idx_y+1)*n_cw] = zeta_prime_b1
                    xb2[idx_y*n_cw:(idx_y+1)*n_cw] = xi_prime_b2 
                    zb2[idx_y*n_cw:(idx_y+1)*n_cw] = np.ones(n_cw)*y_b[idx_y]                        
                    yb2[idx_y*n_cw:(idx_y+1)*n_cw] = zeta_prime_b2  
                
                    xa1_ts[idx_y*(2*n_cw):(idx_y+1)*(2*n_cw)] = np.concatenate([ xi_prime_a1_top          ,xi_prime_a1_bot              ])
                    za1_ts[idx_y*(2*n_cw):(idx_y+1)*(2*n_cw)] = np.concatenate([ np.ones(n_cw)*y_a[idx_y] ,np.ones(n_cw)*y_a[idx_y]     ])
                    ya1_ts[idx_y*(2*n_cw):(idx_y+1)*(2*n_cw)] = np.concatenate([ zeta_prime_a1_top        ,zeta_prime_a1_bot            ])
                    xa2_ts[idx_y*(2*n_cw):(idx_y+1)*(2*n_cw)] = np.concatenate([ xi_prime_a2_top          ,xi_prime_a2_bot              ])
                    za2_ts[idx_y*(2*n_cw):(idx_y+1)*(2*n_cw)] = np.concatenate([ np.ones(n_cw)*y_a[idx_y] ,np.ones(n_cw)*y_a[idx_y]     ])
                    ya2_ts[idx_y*(2*n_cw):(idx_y+1)*(2*n_cw)] = np.concatenate([ zeta_prime_a2_top        ,zeta_prime_a2_bot            ])
                    xb1_ts[idx_y*(2*n_cw):(idx_y+1)*(2*n_cw)] = np.concatenate([ xi_prime_b1_top          ,xi_prime_b1_bot              ])
                    zb1_ts[idx_y*(2*n_cw):(idx_y+1)*(2*n_cw)] = np.concatenate([ np.ones(n_cw)*y_b[idx_y] ,np.ones(n_cw)*y_b[idx_y]     ])
                    yb1_ts[idx_y*(2*n_cw):(idx_y+1)*(2*n_cw)] = np.concatenate([ zeta_prime_b1_top        ,zeta_prime_b1_bot            ])
                    xb2_ts[idx_y*(2*n_cw):(idx_y+1)*(2*n_cw)] = np.concatenate([ xi_prime_b2_top          ,xi_prime_b2_bot              ])
                    zb2_ts[idx_y*(2*n_cw):(idx_y+1)*(2*n_cw)] = np.concatenate([ np.ones(n_cw)*y_b[idx_y] ,np.ones(n_cw)*y_b[idx_y]     ])                      
                    yb2_ts[idx_y*(2*n_cw):(idx_y+1)*(2*n_cw)] = np.concatenate([ zeta_prime_b2_top        ,zeta_prime_b2_bot            ])   

                    xc [idx_y*n_cw:(idx_y+1)*n_cw] = xi_prime 
                    zc [idx_y*n_cw:(idx_y+1)*n_cw] = np.ones(n_cw)*(y_b[idx_y] - del_y[idx_y]/2) 
                    yc [idx_y*n_cw:(idx_y+1)*n_cw] = zeta_prime                       

                else: 
                    xa1[idx_y*n_cw:(idx_y+1)*n_cw] = xi_prime_a1 
                    ya1[idx_y*n_cw:(idx_y+1)*n_cw] = np.ones(n_cw)*y_a[idx_y]
                    za1[idx_y*n_cw:(idx_y+1)*n_cw] = zeta_prime_a1
                    xa2[idx_y*n_cw:(idx_y+1)*n_cw] = xi_prime_a2
                    ya2[idx_y*n_cw:(idx_y+1)*n_cw] = np.ones(n_cw)*y_a[idx_y]
                    za2[idx_y*n_cw:(idx_y+1)*n_cw] = zeta_prime_a2 
                    xb1[idx_y*n_cw:(idx_y+1)*n_cw] = xi_prime_b1 
                    yb1[idx_y*n_cw:(idx_y+1)*n_cw] = np.ones(n_cw)*y_b[idx_y]
                    zb1[idx_y*n_cw:(idx_y+1)*n_cw] = zeta_prime_b1
                    xb2[idx_y*n_cw:(idx_y+1)*n_cw] = xi_prime_b2
                    yb2[idx_y*n_cw:(idx_y+1)*n_cw] = np.ones(n_cw)*y_b[idx_y]
                    zb2[idx_y*n_cw:(idx_y+1)*n_cw] = zeta_prime_b2   
                    
                    xa1_ts[idx_y*(2*n_cw):(idx_y+1)*(2*n_cw)] = np.concatenate([ xi_prime_a1_top          ,xi_prime_a1_bot              ])
                    ya1_ts[idx_y*(2*n_cw):(idx_y+1)*(2*n_cw)] = np.concatenate([ np.ones(n_cw)*y_a[idx_y] ,np.ones(n_cw)*y_a[idx_y]     ])
                    za1_ts[idx_y*(2*n_cw):(idx_y+1)*(2*n_cw)] = np.concatenate([ zeta_prime_a1_top        ,zeta_prime_a1_bot            ])
                    xa2_ts[idx_y*(2*n_cw):(idx_y+1)*(2*n_cw)] = np.concatenate([ xi_prime_a2_top          ,xi_prime_a2_bot              ])
                    ya2_ts[idx_y*(2*n_cw):(idx_y+1)*(2*n_cw)] = np.concatenate([ np.ones(n_cw)*y_a[idx_y] ,np.ones(n_cw)*y_a[idx_y]     ])
                    za2_ts[idx_y*(2*n_cw):(idx_y+1)*(2*n_cw)] = np.concatenate([ zeta_prime_a2_top        ,zeta_prime_a2_bot            ])
                    xb1_ts[idx_y*(2*n_cw):(idx_y+1)*(2*n_cw)] = np.concatenate([ xi_prime_b1_top          ,xi_prime_b1_bot              ])
                    yb1_ts[idx_y*(2*n_cw):(idx_y+1)*(2*n_cw)] = np.concatenate([ np.ones(n_cw)*y_b[idx_y] ,np.ones(n_cw)*y_b[idx_y]     ])
                    zb1_ts[idx_y*(2*n_cw):(idx_y+1)*(2*n_cw)] = np.concatenate([ zeta_prime_b1_top        ,zeta_prime_b1_bot            ])
                    xb2_ts[idx_y*(2*n_cw):(idx_y+1)*(2*n_cw)] = np.concatenate([ xi_prime_b2_top          ,xi_prime_b2_bot              ])
                    yb2_ts[idx_y*(2*n_cw):(idx_y+1)*(2*n_cw)] = np.concatenate([ np.ones(n_cw)*y_b[idx_y] ,np.ones(n_cw)*y_b[idx_y]     ])                      
                    zb2_ts[idx_y*(2*n_cw):(idx_y+1)*(2*n_cw)] = np.concatenate([ zeta_prime_b2_top        ,zeta_prime_b2_bot            ])
                    
                    
                    xc [idx_y*n_cw:(idx_y+1)*n_cw] = xi_prime 
                    yc [idx_y*n_cw:(idx_y+1)*n_cw] = np.ones(n_cw)*(y_b[idx_y] - del_y[idx_y]/2) 
                    zc [idx_y*n_cw:(idx_y+1)*n_cw] = zeta_prime       

                cs_w[idx_y] = wing_chord_section 
    
        # adjusting coordinate axis so reference point is at the nose of the aircraft 

        xa1 = xa1 + wing_origin[0]         # x coordinate of top left corner of panel
        ya1 = ya1 + wing_origin[1]         # y coordinate of bottom left corner of panel
        za1 = za1 + wing_origin[2]         # z coordinate of top left corner of panel
        xa2 = xa2 + wing_origin[0]         # x coordinate of bottom left corner of panel
        ya2 = ya2 + wing_origin[1]         # x coordinate of bottom left corner of panel
        za2 = za2 + wing_origin[2]         # z coordinate of bottom left corner of panel   
        xb1 = xb1 + wing_origin[0]         # x coordinate of top right corner of panel  
        yb1 = yb1 + wing_origin[1]         # y coordinate of top right corner of panel 
        zb1 = zb1 + wing_origin[2]         # z coordinate of top right corner of panel 
        xb2 = xb2 + wing_origin[0]         # x coordinate of bottom rightcorner of panel 
        yb2 = yb2 + wing_origin[1]         # y coordinate of bottom rightcorner of panel 
        zb2 = zb2 + wing_origin[2]         # z coordinate of bottom right corner of panel            
        
        xa1_ts   = xa1_ts + wing_origin[0] # x coordinate of top left corner of panel
        ya1_ts   = ya1_ts + wing_origin[1] # y coordinate of bottom left corner of panel
        za1_ts   = za1_ts + wing_origin[2] # z coordinate of top left corner of panel
        xa2_ts   = xa2_ts + wing_origin[0] # x coordinate of bottom left corner of panel
        ya2_ts   = ya2_ts + wing_origin[1] # x coordinate of bottom left corner of panel
        za2_ts   = za2_ts + wing_origin[2] # z coordinate of bottom left corner of panel   
        xb1_ts   = xb1_ts + wing_origin[0] # x coordinate of top right corner of panel  
        yb1_ts   = yb1_ts + wing_origin[1] # y coordinate of top right corner of panel 
        zb1_ts   = zb1_ts + wing_origin[2] # z coordinate of top right corner of panel 
        xb2_ts   = xb2_ts + wing_origin[0] # x coordinate of bottom rightcorner of panel 
        yb2_ts   = yb2_ts + wing_origin[1] # y coordinate of bottom rightcorner of panel 
        zb2_ts   = zb2_ts + wing_origin[2] # z coordinate of bottom right corner of panel      

        # if symmetry, store points of mirrored wing 
        n_w += 1  
        if sym_para is True :
            n_w += 1 
            # append wing spans          
            if vertical_wing:
                del_y    = np.concatenate([del_y,del_y]) 
                cs_w     = np.concatenate([cs_w,cs_w]) 
                         
                xa1   = np.concatenate([xa1,xa1])
                ya1   = np.concatenate([ya1,ya1])
                za1   = np.concatenate([za1,-za1])
                xa2   = np.concatenate([xa2,xa2])
                ya2   = np.concatenate([ya2,ya2])
                za2   = np.concatenate([za2,-za2]) 
                xb1   = np.concatenate([xb1,xb1])
                yb1   = np.concatenate([yb1,yb1])    
                zb1   = np.concatenate([zb1,-zb1])
                xb2   = np.concatenate([xb2,xb2])
                yb2   = np.concatenate([yb2,yb2])            
                zb2   = np.concatenate([zb2,-zb2])
                
                xa1_ts   = np.concatenate([xa1_ts, xa1_ts])
                ya1_ts   = np.concatenate([ya1_ts, ya1_ts])
                za1_ts   = np.concatenate([za1_ts,-za1_ts])
                xa2_ts   = np.concatenate([xa2_ts, xa2_ts])
                ya2_ts   = np.concatenate([ya2_ts, ya2_ts])
                za2_ts   = np.concatenate([za2_ts,-za2_ts]) 
                xb1_ts   = np.concatenate([xb1_ts, xb1_ts])
                yb1_ts   = np.concatenate([yb1_ts, yb1_ts])    
                zb1_ts   = np.concatenate([zb1_ts,-zb1_ts])
                xb2_ts   = np.concatenate([xb2_ts, xb2_ts])
                yb2_ts   = np.concatenate([yb2_ts, yb2_ts])            
                zb2_ts   = np.concatenate([zb2_ts,-zb2_ts])
                 
                xc       = np.concatenate([xc ,xc ])
                yc       = np.concatenate([yc ,yc]) 
                zc       = np.concatenate([zc ,-zc ])                 
                
            else: 
                xa1   = np.concatenate([xa1,xa1])
                ya1   = np.concatenate([ya1,-ya1])
                za1   = np.concatenate([za1,za1])
                xa2   = np.concatenate([xa2,xa2])
                ya2   = np.concatenate([ya2,-ya2])
                za2   = np.concatenate([za2,za2]) 
                xb1   = np.concatenate([xb1,xb1])
                yb1   = np.concatenate([yb1,-yb1])    
                zb1   = np.concatenate([zb1,zb1])
                xb2   = np.concatenate([xb2,xb2])
                yb2   = np.concatenate([yb2,-yb2])            
                zb2   = np.concatenate([zb2,zb2])
                
                xa1_ts  = np.concatenate([xa1_ts, xa1_ts])
                ya1_ts  = np.concatenate([ya1_ts,-ya1_ts])
                za1_ts  = np.concatenate([za1_ts, za1_ts])
                xa2_ts  = np.concatenate([xa2_ts, xa2_ts])
                ya2_ts  = np.concatenate([ya2_ts,-ya2_ts])
                za2_ts  = np.concatenate([za2_ts, za2_ts]) 
                xb1_ts  = np.concatenate([xb1_ts, xb1_ts])
                yb1_ts  = np.concatenate([yb1_ts,-yb1_ts])    
                zb1_ts  = np.concatenate([zb1_ts, zb1_ts])
                xb2_ts  = np.concatenate([xb2_ts, xb2_ts])
                yb2_ts  = np.concatenate([yb2_ts,-yb2_ts])            
                zb2_ts  = np.concatenate([zb2_ts, zb2_ts])
                
                xc       = np.concatenate([xc , xc ])
                yc       = np.concatenate([yc ,-yc]) 
                zc       = np.concatenate([zc , zc ])            

        n_cp += len(xa1)        
        n_sp += len(xa1_ts)  
        # ---------------------------------------------------------------------------------------
        # STEP 7: Store wing in vehicle vector
        # ---------------------------------------------------------------------------------------               
        VD.XA1    = np.append(VD.XA1,xa1)
        VD.YA1    = np.append(VD.YA1,ya1)
        VD.ZA1    = np.append(VD.ZA1,za1)
        VD.XA2    = np.append(VD.XA2,xa2)
        VD.YA2    = np.append(VD.YA2,ya2)
        VD.ZA2    = np.append(VD.ZA2,za2)        
        VD.XB1    = np.append(VD.XB1,xb1)
        VD.YB1    = np.append(VD.YB1,yb1)
        VD.ZB1    = np.append(VD.ZB1,zb1)
        VD.XB2    = np.append(VD.XB2,xb2)                
        VD.YB2    = np.append(VD.YB2,yb2)        
        VD.ZB2    = np.append(VD.ZB2,zb2)     
                  
        VD.XA1_ts = np.append(VD.XA1_ts,xa1_ts)
        VD.YA1_ts = np.append(VD.YA1_ts,ya1_ts)
        VD.ZA1_ts = np.append(VD.ZA1_ts,za1_ts)
        VD.XA2_ts = np.append(VD.XA2_ts,xa2_ts)
        VD.YA2_ts = np.append(VD.YA2_ts,ya2_ts)
        VD.ZA2_ts = np.append(VD.ZA2_ts,za2_ts)        
        VD.XB1_ts = np.append(VD.XB1_ts,xb1_ts)
        VD.YB1_ts = np.append(VD.YB1_ts,yb1_ts)
        VD.ZB1_ts = np.append(VD.ZB1_ts,zb1_ts)
        VD.XB2_ts = np.append(VD.XB2_ts,xb2_ts)                
        VD.YB2_ts = np.append(VD.YB2_ts,yb2_ts)        
        VD.ZB2_ts = np.append(VD.ZB2_ts,zb2_ts)    
        VD.XC     = np.append(VD.XC ,xc)
        VD.YC     = np.append(VD.YC ,yc)
        VD.ZC     = np.append(VD.ZC ,zc)     
        
    VD.n_sw       = n_sw
    VD.n_cw       = n_cw 
    VD.n_cp       = n_cp  
    VD.n_sp       = n_sp  
    
    # Compute Panel Normals
    VD.normals = compute_unit_normal(VD)
    
    return VD 

    
def generate_fuselage_points(fus ,tessellation = 24 ):
    """ This generates the coordinate points on the surface of the fuselage 

    Assumptions: 
    None

    Source:   
    None
    
    Inputs:  
    fus                  - fuselage data structure
    
    Properties Used:
    N/A
    """        
    num_fus_segs = len(fus.Segments.keys()) 
    fus_pts      = np.zeros((num_fus_segs,tessellation ,3))
    
    if num_fus_segs > 0:   
        for i_seg in range(num_fus_segs):
            theta    = np.linspace(0,2*np.pi,tessellation)
            a        = fus.Segments[i_seg].width/2            
            b        = fus.Segments[i_seg].height/2 
            r        = np.sqrt((b*np.sin(theta))**2  + (a*np.cos(theta))**2)  
            fus_ypts = r*np.cos(theta)
            fus_zpts = r*np.sin(theta) 
            fus_pts[i_seg,:,0] = fus.Segments[i_seg].percent_x_location*fus.lengths.total + fus.origin[0][0]
            fus_pts[i_seg,:,1] = fus_ypts + fus.Segments[i_seg].percent_y_location*fus.lengths.total + fus.origin[0][1]
            fus_pts[i_seg,:,2] = fus_zpts + fus.Segments[i_seg].percent_z_location*fus.lengths.total + fus.origin[0][2]
        
    return fus_pts

def generate_nacelle_points(VD,component,propulsor,propulsor_name,tessellation):
    """ This generates the coordinate points on the surface of the fuselage

    Assumptions:
    None

    Source:
    None

    Inputs:
    VD                   - vortex distribution

    Properties Used:
    N/A


    """
    
    if propulsor_name == 'propeller': 
        origin = propulsor.propeller.origin  
    elif propulsor_name == 'rotor': 
        origin = propulsor.rotor.origin
    else:           
        origin = propulsor.origin
        
    if isinstance(propulsor,Lift_Cruise):
        if propulsor_name == 'propeller':
            l      = propulsor.propeller_engine_length
            h      = propulsor.propeller_nacelle_diameter/2 
            end    = propulsor.propeller_nacelle_end
            start  = propulsor.propeller_nacelle_start
            offset = propulsor.propeller_nacelle_offset
            

        if propulsor_name == 'rotor':
            l      = propulsor.rotor_engine_length
            h      = propulsor.rotor_nacelle_diameter/2 
            end    = propulsor.rotor_nacelle_end
            start  = propulsor.rotor_nacelle_start
            offset = propulsor.rotor_nacelle_offset
    else:
        h      = propulsor.nacelle_diameter/2
        l      = propulsor.engine_length  
        end    = propulsor.nacelle_end
        start  = propulsor.nacelle_start
        offset = propulsor.nacelle_offset
        
    elipse_length = l/(end-start)

    x             = np.linspace(-elipse_length/2,elipse_length/2,10)
    y             = np.sqrt((1 - (x**2)/((elipse_length/2)**2))*(h**2))
    nac_height    = y[int(start*10) : int(end*10)]
    nac_loc       = x[int(start*10) : int(end*10)] + elipse_length*offset[0] 
    num_nac_segs  = len(nac_height)

    num_p   = len(origin)
    nac_pts = np.zeros((num_p,num_nac_segs,tessellation ,3))

  
    # Thrust Angle  
    if component.nacelle_angle != None:
        ta  = component.nacelle_angle  
    else: 
        if propulsor_name == 'propeller': 
            try:
                ta = propulsor.propeller_thrust_angle 
            except: 
                ta = propulsor.thrust_angle
        elif propulsor_name == 'rotor': 
            try:
                ta = propulsor.rotor_thrust_angle 
            except: 
                ta = propulsor.thrust_angle
        else:
            ta= propulsor.thrust_angle 
    
    for ip in range(num_p):
        for i_seg in range(num_nac_segs):
            theta    = np.linspace(0,2*np.pi,tessellation)
            a        = nac_height[i_seg]
            b        = nac_height[i_seg]
            r        = np.sqrt((b*np.sin(theta))**2  + (a*np.cos(theta))**2)
            nac_ypts = r*np.cos(theta)
            nac_zpts = r*np.sin(theta) + offset[2] 

            # Rotate to thrust angle
            X = np.cos(ta)*nac_loc[i_seg]  +  np.sin(ta)*nac_zpts
            Y = nac_ypts
            Z = -np.sin(ta)*nac_loc[i_seg]  +  np.cos(ta)*nac_zpts

            nac_pts[ip,i_seg,:,0] = X + origin[ip][0]
            nac_pts[ip,i_seg,:,1] = Y + origin[ip][1]
            nac_pts[ip,i_seg,:,2] = Z + origin[ip][2]

    # store points
    VD.NAC_SURF_PTS = nac_pts
    
    return VD

def plot_nacelle_geometry(axes,VD,face_color,edge_color,alpha):
    """ This plots a 3D surface of the nacelle of the propulsor

    Assumptions:
    None

    Source:
    None

    Inputs:
    VD                   - vortex distribution

    Properties Used:
    N/A
    """

    num_nac_segs = len(VD.NAC_SURF_PTS[0,:,0,0])
    tesselation  = len(VD.NAC_SURF_PTS[0,0,:,0])
    num_p        = len(VD.NAC_SURF_PTS[:,0,0,0])
    for ip in range(num_p):
        for i_seg in range(num_nac_segs-1):
            for i_tes in range(tesselation-1):
                X = [VD.NAC_SURF_PTS[ip,i_seg  ,i_tes  ,0],
                     VD.NAC_SURF_PTS[ip,i_seg  ,i_tes+1,0],
                     VD.NAC_SURF_PTS[ip,i_seg+1,i_tes+1,0],
                     VD.NAC_SURF_PTS[ip,i_seg+1,i_tes  ,0]]
                Y = [VD.NAC_SURF_PTS[ip,i_seg  ,i_tes  ,1],
                     VD.NAC_SURF_PTS[ip,i_seg  ,i_tes+1,1],
                     VD.NAC_SURF_PTS[ip,i_seg+1,i_tes+1,1],
                     VD.NAC_SURF_PTS[ip,i_seg+1,i_tes  ,1]]
                Z = [VD.NAC_SURF_PTS[ip,i_seg  ,i_tes  ,2],
                     VD.NAC_SURF_PTS[ip,i_seg  ,i_tes+1,2],
                     VD.NAC_SURF_PTS[ip,i_seg+1,i_tes+1,2],
                     VD.NAC_SURF_PTS[ip,i_seg+1,i_tes  ,2]]
                verts = [list(zip(X, Y, Z))]
                collection = Poly3DCollection(verts)
                collection.set_facecolor(face_color)
                collection.set_edgecolor(edge_color)
                collection.set_alpha(alpha)
                axes.add_collection3d(collection)

    return


def compute_unit_normal(VD):
    """ This computed the unit normal vector of each panel


    Assumptions: 
    None

    Source:
    None
    
    Inputs:   
    VD                   - vortex distribution    
    
    Properties Used:
    N/A
    """     

     # create vectors for panel
    P1P2 = np.array([VD.XB1 - VD.XA1,VD.YB1 - VD.YA1,VD.ZB1 - VD.ZA1]).T
    P1P3 = np.array([VD.XA2 - VD.XA1,VD.YA2 - VD.YA1,VD.ZA2 - VD.ZA1]).T

    cross = np.cross(P1P2,P1P3) 

    unit_normal = (cross.T / np.linalg.norm(cross,axis=1)).T

     # adjust Z values, no values should point down, flip vectors if so
    unit_normal[unit_normal[:,2]<0,:] = -unit_normal[unit_normal[:,2]<0,:]

    return unit_normal
=======
    G = Data()


    rot    = prop.rotation
    a_o    = 0
    flip_1 = (np.pi/2)
    flip_2 = (np.pi/2)

    MCA_2d = np.repeat(np.atleast_2d(MCA).T,dim2,axis=1)
    b_2d   = np.repeat(np.atleast_2d(b).T  ,dim2,axis=1)
    t_2d   = np.repeat(np.atleast_2d(t).T  ,dim2,axis=1)
    r_2d   = np.repeat(np.atleast_2d(r).T  ,dim2,axis=1)

    for i in range(num_B):
        # get airfoil coordinate geometry
        if a_sec != None:
            airfoil_data = import_airfoil_geometry(a_sec,npoints=n_points)
            xpts         = np.take(airfoil_data.x_coordinates,a_secl,axis=0)
            zpts         = np.take(airfoil_data.y_coordinates,a_secl,axis=0)
            max_t        = np.take(airfoil_data.thickness_to_chord,a_secl,axis=0)

        else:
            camber       = 0.02
            camber_loc   = 0.4
            thickness    = 0.10
            airfoil_data = compute_naca_4series(camber, camber_loc, thickness,(n_points*2 - 2))
            xpts         = np.repeat(np.atleast_2d(airfoil_data.x_coordinates) ,dim,axis=0)
            zpts         = np.repeat(np.atleast_2d(airfoil_data.y_coordinates) ,dim,axis=0)
            max_t        = np.repeat(airfoil_data.thickness_to_chord,dim,axis=0)

        # store points of airfoil in similar format as Vortex Points (i.e. in vertices)
        max_t2d = np.repeat(np.atleast_2d(max_t).T ,dim2,axis=1)

        xp      = rot*(- MCA_2d + xpts*b_2d)  # x coord of airfoil
        yp      = r_2d*np.ones_like(xp)       # radial location
        zp      = zpts*(t_2d/max_t2d)         # former airfoil y coord

        matrix = np.zeros((len(zp),dim2,3)) # radial location, airfoil pts (same y)
        matrix[:,:,0] = xp
        matrix[:,:,1] = yp
        matrix[:,:,2] = zp

        # ROTATION MATRICES FOR INNER SECTION
        # rotation about y axis to create twist and position blade upright
        trans_1 = np.zeros((dim,3,3))
        trans_1[:,0,0] = np.cos(rot*flip_1 - rot*beta)
        trans_1[:,0,2] = -np.sin(rot*flip_1 - rot*beta)
        trans_1[:,1,1] = 1
        trans_1[:,2,0] = np.sin(rot*flip_1 - rot*beta)
        trans_1[:,2,2] = np.cos(rot*flip_1 - rot*beta)

        # rotation about x axis to create azimuth locations
        trans_2 = np.array([[1 , 0 , 0],
                       [0 , np.cos(theta[i] + rot*a_o + flip_2 ), -np.sin(theta[i] + rot*a_o + flip_2)],
                       [0,np.sin(theta[i] + rot*a_o + flip_2), np.cos(theta[i] + rot*a_o + flip_2)]])
        trans_2 =  np.repeat(trans_2[ np.newaxis,:,: ],dim,axis=0)

        # rotation about y to orient propeller/rotor to thrust angle
        trans_3 =  prop.prop_vel_to_body()
        trans_3 =  np.repeat(trans_3[ np.newaxis,:,: ],dim,axis=0)

        trans     = np.matmul(trans_3,np.matmul(trans_2,trans_1))
        rot_mat   = np.repeat(trans[:, np.newaxis,:,:],dim2,axis=1)

        # ---------------------------------------------------------------------------------------------
        # ROTATE POINTS
        mat  =  np.matmul(rot_mat,matrix[...,None]).squeeze()

        # ---------------------------------------------------------------------------------------------
        # store points
        G.XA1  = mat[:-1,:-1,0] + origin[0][0]
        G.YA1  = mat[:-1,:-1,1] + origin[0][1]
        G.ZA1  = mat[:-1,:-1,2] + origin[0][2]
        G.XA2  = mat[:-1,1:,0]  + origin[0][0]
        G.YA2  = mat[:-1,1:,1]  + origin[0][1]
        G.ZA2  = mat[:-1,1:,2]  + origin[0][2]

        G.XB1  = mat[1:,:-1,0] + origin[0][0]
        G.YB1  = mat[1:,:-1,1] + origin[0][1]
        G.ZB1  = mat[1:,:-1,2] + origin[0][2]
        G.XB2  = mat[1:,1:,0]  + origin[0][0]
        G.YB2  = mat[1:,1:,1]  + origin[0][1]
        G.ZB2  = mat[1:,1:,2]  + origin[0][2]

        # ------------------------------------------------------------------------
        # Plot Propeller Blade
        # ------------------------------------------------------------------------
        prop_face_color = 'red'
        prop_edge_color = 'red'
        prop_alpha      = 1
        for sec in range(dim-1):
            for loc in range(af_pts):
                X = [G.XA1[sec,loc],
                     G.XB1[sec,loc],
                     G.XB2[sec,loc],
                     G.XA2[sec,loc]]
                Y = [G.YA1[sec,loc],
                     G.YB1[sec,loc],
                     G.YB2[sec,loc],
                     G.YA2[sec,loc]]
                Z = [G.ZA1[sec,loc],
                     G.ZB1[sec,loc],
                     G.ZB2[sec,loc],
                     G.ZA2[sec,loc]]
                prop_verts = [list(zip(X, Y, Z))]
                prop_collection = Poly3DCollection(prop_verts)
                prop_collection.set_facecolor(prop_face_color)
                prop_collection.set_edgecolor(prop_edge_color)
                prop_collection.set_alpha(prop_alpha)
                axes.add_collection3d(prop_collection)
    return
>>>>>>> 1d90cad7
<|MERGE_RESOLUTION|>--- conflicted
+++ resolved
@@ -2,13 +2,9 @@
 # plot_vehicle.py
 #
 # Created:  Mar 2020, M. Clarke
-# Modified: Apr 2020, M. Clarke
+#           Apr 2020, M. Clarke
 #           Jul 2020, M. Clarke
-<<<<<<< HEAD
-#           Jun 2021, R. Erhard
-=======
 #           Jul 2021, E. Botero
->>>>>>> 1d90cad7
 
 # ----------------------------------------------------------------------
 #  Imports
@@ -18,16 +14,10 @@
 import matplotlib.pyplot as plt
 from mpl_toolkits.mplot3d.art3d import Poly3DCollection
 from SUAVE.Methods.Geometry.Two_Dimensional.Cross_Section.Airfoil.import_airfoil_geometry import import_airfoil_geometry
-<<<<<<< HEAD
-from SUAVE.Methods.Geometry.Two_Dimensional.Cross_Section.Airfoil.compute_naca_4series import compute_naca_4series  
-from SUAVE.Methods.Aerodynamics.Common.Fidelity_Zero.Lift.generate_wing_vortex_distribution  import generate_wing_vortex_distribution
-from SUAVE.Components.Energy.Networks import Lift_Cruise 
-=======
 from SUAVE.Methods.Geometry.Two_Dimensional.Cross_Section.Airfoil.compute_naca_4series import compute_naca_4series
 from SUAVE.Methods.Aerodynamics.Common.Fidelity_Zero.Lift.generate_vortex_distribution  import generate_vortex_distribution
 from SUAVE.Components.Energy.Networks import Lift_Cruise
 from SUAVE.Analyses.Aerodynamics import Vortex_Lattice
->>>>>>> 1d90cad7
 
 ## @ingroup Plots-Geometry_Plots
 def plot_vehicle(vehicle, elevation_angle = 30,azimuthal_angle = 210, axis_limits = 10,
@@ -104,26 +94,6 @@
 
     # -------------------------------------------------------------------------
     # PLOT ENGINE
-<<<<<<< HEAD
-    # -------------------------------------------------------------------------        
-    propulsor_face_color = 'darkred'                
-    propulsor_edge_color = 'black' 
-    propulsor_alpha      = 1    
-    for propulsor in vehicle.propulsors:    
-        plot_propulsor(axes,propulsor)    
-      
-    # Plot Vehicle
-    plt.axis('off') 
-    plt.grid(None)      
-    if save_figure:
-        plt.savefig(save_filename)
-    return 
-
-def plot_wing(axes,VD,face_color,edge_color,alpha_val): 
-    """ This plots the wings of a vehicle 
-
-    Assumptions: 
-=======
     # -------------------------------------------------------------------------
     network_face_color = 'darkred'
     network_edge_color = 'black'
@@ -143,7 +113,6 @@
     """ This plots the wings of a vehicle
 
     Assumptions:
->>>>>>> 1d90cad7
     None
 
     Source:
@@ -366,25 +335,8 @@
     r      = prop.radius_distribution
     MCA    = prop.mid_chord_alignment
     t      = prop.max_thickness_distribution
-<<<<<<< HEAD
-    ta     = -propulsor.thrust_angle
-    try:
-        a_o = -prop.azimuthal_offset
-    except:
-        a_o = 0.0 # no offset
-    
-    if isinstance(propulsor,Lift_Cruise):
-        if propulsor_name == 'propeller': 
-            origin = propulsor.propeller.origin
-            
-        elif propulsor_name == 'rotor': 
-            origin = propulsor.rotor.origin
-    else:
-        origin = prop.origin
-=======
     origin = prop.origin
 
->>>>>>> 1d90cad7
     n_points  = 10
     af_pts    = (2*n_points)-1
     dim       = len(b)
@@ -392,1066 +344,6 @@
     theta     = np.linspace(0,2*np.pi,num_B+1)[:-1]
 
     # create empty data structure for storing geometry
-<<<<<<< HEAD
-    G = Data()    
-    
-    for n_p in range(num_props):  
-        rot    = prop.rotation[n_p] 
-        a_o    = a_o*rot
-        flip_1 = (np.pi/2)  
-        flip_2 = (np.pi/2)  
-        
-        MCA_2d = np.repeat(np.atleast_2d(MCA).T,dim2,axis=1)
-        b_2d   = np.repeat(np.atleast_2d(b).T  ,dim2,axis=1)
-        t_2d   = np.repeat(np.atleast_2d(t).T  ,dim2,axis=1)
-        r_2d   = np.repeat(np.atleast_2d(r).T  ,dim2,axis=1)
-        
-        for i in range(num_B):   
-            # get airfoil coordinate geometry   
-            if a_sec != None:
-                airfoil_data = import_airfoil_geometry(a_sec,npoints=n_points)   
-                xpts         = np.take(airfoil_data.x_coordinates,a_secl,axis=0)
-                zpts         = np.take(airfoil_data.y_coordinates,a_secl,axis=0) 
-                max_t        = np.take(airfoil_data.thickness_to_chord,a_secl,axis=0) 
-                
-            else: 
-                camber       = 0.02
-                camber_loc   = 0.4
-                thickness    = 0.10 
-                airfoil_data = compute_naca_4series(camber, camber_loc, thickness,(n_points*2 - 2))                  
-                xpts         = np.repeat(np.atleast_2d(airfoil_data.x_coordinates) ,dim,axis=0)
-                zpts         = np.repeat(np.atleast_2d(airfoil_data.y_coordinates) ,dim,axis=0)
-                max_t        = np.repeat(airfoil_data.thickness_to_chord,dim,axis=0) 
-             
-            # store points of airfoil in similar format as Vortex Points (i.e. in vertices)   
-            max_t2d = np.repeat(np.atleast_2d(max_t).T ,dim2,axis=1)
-            
-            xp      = rot*(- MCA_2d + xpts*b_2d)  # x coord of airfoil
-            yp      = r_2d*np.ones_like(xp)       # radial location        
-            zp      = zpts*(t_2d/max_t2d)         # former airfoil y coord 
-                              
-            matrix = np.zeros((len(zp),dim2,3)) # radial location, airfoil pts (same y)   
-            matrix[:,:,0] = xp
-            matrix[:,:,1] = yp
-            matrix[:,:,2] = zp
-            
-            # ROTATION MATRICES FOR INNER SECTION     
-            # rotation about y axis to create twist and position blade upright  
-            trans_1 = np.zeros((dim,3,3))
-            trans_1[:,0,0] = np.cos(rot*flip_1 - rot*beta)           
-            trans_1[:,0,2] = -np.sin(rot*flip_1 - rot*beta)                 
-            trans_1[:,1,1] = 1
-            trans_1[:,2,0] = np.sin(rot*flip_1 - rot*beta) 
-            trans_1[:,2,2] = np.cos(rot*flip_1 - rot*beta) 
-    
-            # rotation about x axis to create azimuth locations 
-            trans_2 = np.array([[1 , 0 , 0],
-                           [0 , np.cos(theta[i] + rot*a_o + flip_2 ), -np.sin(theta[i] + rot*a_o + flip_2)],
-                           [0,np.sin(theta[i] + rot*a_o + flip_2), np.cos(theta[i] + rot*a_o + flip_2)]]) 
-            trans_2 =  np.repeat(trans_2[ np.newaxis,:,: ],dim,axis=0)
-            
-            # roation about y to orient propeller/rotor to thrust angle 
-            trans_3 = np.array([[np.cos(ta),0 , -np.sin(ta)],
-                           [0 ,  1 , 0] ,
-                           [np.sin(ta) , 0 , np.cos(ta)]])
-            trans_3 =  np.repeat(trans_3[ np.newaxis,:,: ],dim,axis=0)
-            
-            trans     = np.matmul(trans_3,np.matmul(trans_2,trans_1))
-            rot_mat   = np.repeat(trans[:, np.newaxis,:,:],dim2,axis=1)
-             
-            # ---------------------------------------------------------------------------------------------
-            # ROTATE POINTS
-            mat  =  np.matmul(rot_mat,matrix[...,None]).squeeze() 
-            
-            # ---------------------------------------------------------------------------------------------
-            # store points
-            G.XA1  = mat[:-1,:-1,0] + origin[n_p][0]
-            G.YA1  = mat[:-1,:-1,1] + origin[n_p][1] 
-            G.ZA1  = mat[:-1,:-1,2] + origin[n_p][2]
-            G.XA2  = mat[:-1,1:,0]  + origin[n_p][0]
-            G.YA2  = mat[:-1,1:,1]  + origin[n_p][1] 
-            G.ZA2  = mat[:-1,1:,2]  + origin[n_p][2]
-                            
-            G.XB1  = mat[1:,:-1,0] + origin[n_p][0]
-            G.YB1  = mat[1:,:-1,1] + origin[n_p][1]  
-            G.ZB1  = mat[1:,:-1,2] + origin[n_p][2]
-            G.XB2  = mat[1:,1:,0]  + origin[n_p][0]
-            G.YB2  = mat[1:,1:,1]  + origin[n_p][1]
-            G.ZB2  = mat[1:,1:,2]  + origin[n_p][2]    
-             
-            # ------------------------------------------------------------------------
-            # Plot Propeller Blade 
-            # ------------------------------------------------------------------------
-            prop_face_color = 'red'
-            prop_edge_color = 'red'
-            prop_alpha      = 1
-            for sec in range(dim-1): 
-                for loc in range(af_pts): 
-                    X = [G.XA1[sec,loc],
-                         G.XB1[sec,loc],
-                         G.XB2[sec,loc],
-                         G.XA2[sec,loc]]
-                    Y = [G.YA1[sec,loc],
-                         G.YB1[sec,loc],
-                         G.YB2[sec,loc],
-                         G.YA2[sec,loc]]
-                    Z = [G.ZA1[sec,loc],
-                         G.ZB1[sec,loc],
-                         G.ZB2[sec,loc],
-                         G.ZA2[sec,loc]]                    
-                    prop_verts = [list(zip(X, Y, Z))]
-                    prop_collection = Poly3DCollection(prop_verts)
-                    prop_collection.set_facecolor(prop_face_color)
-                    prop_collection.set_edgecolor(prop_edge_color) 
-                    prop_collection.set_alpha(prop_alpha)
-                    axes.add_collection3d(prop_collection) 
-    return 
-
- 
-def generate_wing_points(vehicle,settings):
-    ''' 
-        _ts  = true surface 
-    '''
-    # ---------------------------------------------------------------------------------------
-    # STEP 1: Define empty vectors for coordinates of panes, control points and bound vortices
-    # ---------------------------------------------------------------------------------------
-    VD = Data()
- 
-    VD.XA1         = np.empty(shape=[0,1])
-    VD.YA1         = np.empty(shape=[0,1])  
-    VD.ZA1         = np.empty(shape=[0,1])
-    VD.XA2         = np.empty(shape=[0,1])
-    VD.YA2         = np.empty(shape=[0,1])    
-    VD.ZA2         = np.empty(shape=[0,1])    
-    VD.XB1         = np.empty(shape=[0,1])
-    VD.YB1         = np.empty(shape=[0,1])  
-    VD.ZB1         = np.empty(shape=[0,1])
-    VD.XB2         = np.empty(shape=[0,1])
-    VD.YB2         = np.empty(shape=[0,1])    
-    VD.ZB2         = np.empty(shape=[0,1])  
-    VD.XA1_ts      = np.empty(shape=[0,1])
-    VD.YA1_ts      = np.empty(shape=[0,1])  
-    VD.ZA1_ts      = np.empty(shape=[0,1])
-    VD.XA2_ts      = np.empty(shape=[0,1])
-    VD.YA2_ts      = np.empty(shape=[0,1])    
-    VD.ZA2_ts      = np.empty(shape=[0,1])    
-    VD.XB1_ts      = np.empty(shape=[0,1])
-    VD.YB1_ts      = np.empty(shape=[0,1])  
-    VD.ZB1_ts      = np.empty(shape=[0,1])
-    VD.XB2_ts      = np.empty(shape=[0,1])
-    VD.YB2_ts      = np.empty(shape=[0,1])    
-    VD.ZB2_ts      = np.empty(shape=[0,1])  
-    VD.XC          = np.empty(shape=[0,1])
-    VD.YC          = np.empty(shape=[0,1])
-    VD.ZC          = np.empty(shape=[0,1])     
-    n_sw           = settings.number_spanwise_vortices 
-    n_cw           = settings.number_chordwise_vortices     
-    spc            = settings.spanwise_cosine_spacing 
-
-    # ---------------------------------------------------------------------------------------
-    # STEP 2: Unpack aircraft wings  
-    # ---------------------------------------------------------------------------------------    
-    n_w         = 0  # instantiate the number of wings counter  
-    n_cp        = 0  # instantiate number of bound vortices counter     
-    n_sp        = 0  # instantiate number of true surface panels    
-    wing_areas  = [] # instantiate wing areas
-    vortex_lift = []
-    
-    for wing in vehicle.wings: 
-        span          = wing.spans.projected
-        root_chord    = wing.chords.root
-        tip_chord     = wing.chords.tip
-        sweep_qc      = wing.sweeps.quarter_chord
-        sweep_le      = wing.sweeps.leading_edge 
-        twist_rc      = wing.twists.root
-        twist_tc      = wing.twists.tip
-        dihedral      = wing.dihedral
-        sym_para      = wing.symmetric 
-        vertical_wing = wing.vertical
-        wing_origin   = wing.origin[0]
-        vortex_lift.append(wing.vortex_lift)
-        
-        # determine if vehicle has symmetry 
-        if sym_para is True :
-            span = span/2
-            vortex_lift.append(wing.vortex_lift)
-        
-        if spc == True:
-            
-            # discretize wing using cosine spacing
-            n               = np.linspace(n_sw+1,0,n_sw+1)         # vectorize
-            thetan          = n*(np.pi/2)/(n_sw+1)                 # angular stations
-            y_coordinates   = span*np.cos(thetan)                  # y locations based on the angular spacing
-        else:
-        
-            # discretize wing using linear spacing
-            y_coordinates   = np.linspace(0,span,n_sw+1) 
-        
-        # create empty vectors for coordinates 
-        xa1        = np.zeros(n_cw*n_sw)
-        ya1        = np.zeros(n_cw*n_sw)
-        za1        = np.zeros(n_cw*n_sw)
-        xa2        = np.zeros(n_cw*n_sw)
-        ya2        = np.zeros(n_cw*n_sw)
-        za2        = np.zeros(n_cw*n_sw)    
-        xb1        = np.zeros(n_cw*n_sw)
-        yb1        = np.zeros(n_cw*n_sw)
-        zb1        = np.zeros(n_cw*n_sw)
-        xb2        = np.zeros(n_cw*n_sw) 
-        yb2        = np.zeros(n_cw*n_sw) 
-        zb2        = np.zeros(n_cw*n_sw)  
-        xa1_ts     = np.zeros(2*n_cw*n_sw)
-        ya1_ts     = np.zeros(2*n_cw*n_sw)
-        za1_ts     = np.zeros(2*n_cw*n_sw)
-        xa2_ts     = np.zeros(2*n_cw*n_sw)
-        ya2_ts     = np.zeros(2*n_cw*n_sw)
-        za2_ts     = np.zeros(2*n_cw*n_sw)    
-        xb1_ts     = np.zeros(2*n_cw*n_sw)
-        yb1_ts     = np.zeros(2*n_cw*n_sw)
-        zb1_ts     = np.zeros(2*n_cw*n_sw)
-        xb2_ts     = np.zeros(2*n_cw*n_sw) 
-        yb2_ts     = np.zeros(2*n_cw*n_sw) 
-        zb2_ts     = np.zeros(2*n_cw*n_sw)           
-        xc         = np.zeros(n_cw*n_sw) 
-        yc         = np.zeros(n_cw*n_sw) 
-        zc         = np.zeros(n_cw*n_sw)         
-        cs_w       = np.zeros(n_sw)
-
-        # ---------------------------------------------------------------------------------------
-        # STEP 3: Determine if wing segments are defined  
-        # ---------------------------------------------------------------------------------------
-        n_segments           = len(wing.Segments.keys())
-        if n_segments>0:            
-            # ---------------------------------------------------------------------------------------
-            # STEP 4A: Discretizing the wing sections into panels
-            # ---------------------------------------------------------------------------------------
-            segment_chord          = np.zeros(n_segments)
-            segment_twist          = np.zeros(n_segments)
-            segment_sweep          = np.zeros(n_segments)
-            segment_span           = np.zeros(n_segments)
-            segment_area           = np.zeros(n_segments)
-            segment_dihedral       = np.zeros(n_segments)
-            segment_x_coord        = [] 
-            segment_camber         = []
-            segment_top_surface    = []
-            segment_bot_surface    = []
-            segment_chord_x_offset = np.zeros(n_segments)
-            segment_chord_z_offset = np.zeros(n_segments)
-            section_stations       = np.zeros(n_segments) 
-
-            # ---------------------------------------------------------------------------------------
-            # STEP 5A: Obtain sweep, chord, dihedral and twist at the beginning/end of each segment.
-            #          If applicable, append airfoil section VD and flap/aileron deflection angles.
-            # --------------------------------------------------------------------------------------- 
-            for i_seg in range(n_segments):   
-                segment_chord[i_seg]    = wing.Segments[i_seg].root_chord_percent*root_chord
-                segment_twist[i_seg]    = wing.Segments[i_seg].twist
-                section_stations[i_seg] = wing.Segments[i_seg].percent_span_location*span  
-                segment_dihedral[i_seg] = wing.Segments[i_seg].dihedral_outboard                    
-
-                # change to leading edge sweep, if quarter chord sweep givent, convert to leading edge sweep 
-                if (i_seg == n_segments-1):
-                    segment_sweep[i_seg] = 0                                  
-                else: 
-                    if wing.Segments[i_seg].sweeps.leading_edge != None:
-                        segment_sweep[i_seg] = wing.Segments[i_seg].sweeps.leading_edge
-                    else:                                                                 
-                        sweep_quarter_chord  = wing.Segments[i_seg].sweeps.quarter_chord
-                        cf       = 0.25                          
-                        seg_root_chord       = root_chord*wing.Segments[i_seg].root_chord_percent
-                        seg_tip_chord        = root_chord*wing.Segments[i_seg+1].root_chord_percent
-                        seg_span             = span*(wing.Segments[i_seg+1].percent_span_location - wing.Segments[i_seg].percent_span_location )
-                        segment_sweep[i_seg] = np.arctan(((seg_root_chord*cf) + (np.tan(sweep_quarter_chord)*seg_span - cf*seg_tip_chord)) /seg_span)  
-
-                if i_seg == 0:
-                    segment_span[i_seg]           = 0.0
-                    segment_chord_x_offset[i_seg] = 0.0  
-                    segment_chord_z_offset[i_seg] = 0.0       
-                else:
-                    segment_span[i_seg]           = wing.Segments[i_seg].percent_span_location*span - wing.Segments[i_seg-1].percent_span_location*span
-                    segment_chord_x_offset[i_seg] = segment_chord_x_offset[i_seg-1] + segment_span[i_seg]*np.tan(segment_sweep[i_seg-1])
-                    segment_chord_z_offset[i_seg] = segment_chord_z_offset[i_seg-1] + segment_span[i_seg]*np.tan(segment_dihedral[i_seg-1])
-                    segment_area[i_seg]           = 0.5*(root_chord*wing.Segments[i_seg-1].root_chord_percent + root_chord*wing.Segments[i_seg].root_chord_percent)*segment_span[i_seg]
-
-                # Get airfoil section VD  
-                if wing.Segments[i_seg].Airfoil: 
-                    airfoil_data = import_airfoil_geometry([wing.Segments[i_seg].Airfoil.airfoil.coordinate_file])    
-                    segment_camber.append(airfoil_data.camber_coordinates[0])
-                    segment_top_surface.append(airfoil_data.y_upper_surface[0])
-                    segment_bot_surface.append(airfoil_data.y_lower_surface[0])
-                    segment_x_coord.append(airfoil_data.x_lower_surface[0]) 
-                else:
-                    dummy_dimension  = 30 
-                    segment_camber.append(np.zeros(dummy_dimension))   
-                    airfoil_data = compute_naca_4series(0.0, 0.0,wing.thickness_to_chord,dummy_dimension*2 - 2)
-                    segment_top_surface.append(airfoil_data.y_upper_surface[0])
-                    segment_bot_surface.append(airfoil_data.y_lower_surface[0])                    
-                    segment_x_coord.append(np.linspace(0,1,30))  
-
-            wing_areas.append(np.sum(segment_area[:]))
-            if sym_para is True :
-                wing_areas.append(np.sum(segment_area[:]))            
-
-            # Shift spanwise vortices onto section breaks  
-            if len(y_coordinates) < n_segments:
-                raise ValueError('Not enough spanwise VLM stations for segment breaks')
-
-            last_idx = None            
-            for i_seg in range(n_segments):
-                idx =  (np.abs(y_coordinates-section_stations[i_seg])).argmin()
-                if last_idx is not None and idx <= last_idx:
-                    idx = last_idx + 1
-                y_coordinates[idx] = section_stations[i_seg]   
-                last_idx = idx
-
-
-            for i_seg in range(n_segments):
-                if section_stations[i_seg] not in y_coordinates:
-                    raise ValueError('VLM did not capture all section breaks')
-                
-            # ---------------------------------------------------------------------------------------
-            # STEP 6A: Define coordinates of panels horseshoe vortices and control points 
-            # --------------------------------------------------------------------------------------- 
-            y_a   = y_coordinates[:-1] 
-            y_b   = y_coordinates[1:]             
-            del_y = y_coordinates[1:] - y_coordinates[:-1]           
-            i_seg = 0           
-            for idx_y in range(n_sw):
-                # define coordinates of horseshoe vortices and control points
-                idx_x = np.arange(n_cw) 
-                eta_a = (y_a[idx_y] - section_stations[i_seg])  
-                eta_b = (y_b[idx_y] - section_stations[i_seg]) 
-                eta   = (y_b[idx_y] - del_y[idx_y]/2 - section_stations[i_seg]) 
-
-                segment_chord_ratio = (segment_chord[i_seg+1] - segment_chord[i_seg])/segment_span[i_seg+1]
-                segment_twist_ratio = (segment_twist[i_seg+1] - segment_twist[i_seg])/segment_span[i_seg+1]
-
-                wing_chord_section_a  = segment_chord[i_seg] + (eta_a*segment_chord_ratio) 
-                wing_chord_section_b  = segment_chord[i_seg] + (eta_b*segment_chord_ratio)
-                wing_chord_section    = segment_chord[i_seg] + (eta*segment_chord_ratio)
-
-                delta_x_a = wing_chord_section_a/n_cw  
-                delta_x_b = wing_chord_section_b/n_cw      
-                delta_x   = wing_chord_section/n_cw                                       
-
-                xi_a1 = segment_chord_x_offset[i_seg] + eta_a*np.tan(segment_sweep[i_seg]) + delta_x_a*idx_x                  # x coordinate of top left corner of panel 
-                xi_a2 = segment_chord_x_offset[i_seg] + eta_a*np.tan(segment_sweep[i_seg]) + delta_x_a*idx_x + delta_x_a      # x coordinate of bottom left corner of bound vortex  
-                xi_b1 = segment_chord_x_offset[i_seg] + eta_b*np.tan(segment_sweep[i_seg]) + delta_x_b*idx_x                  # x coordinate of top right corner of panel     
-                xi_b2 = segment_chord_x_offset[i_seg] + eta_b*np.tan(segment_sweep[i_seg]) + delta_x_b*idx_x + delta_x_b      # x coordinate of bottom right corner of panel      
-                xi_c  = segment_chord_x_offset[i_seg] + eta *np.tan(segment_sweep[i_seg])  + delta_x  *idx_x + delta_x*0.75   # x coordinate three-quarter chord control point for each panel
-                 
-
-                # adjustment of coordinates for camber
-                section_camber_a  = segment_camber[i_seg]*wing_chord_section_a  
-                section_top_a     = segment_top_surface[i_seg]*wing_chord_section_a
-                section_bot_a     = segment_bot_surface[i_seg]*wing_chord_section_a
-                section_camber_b  = segment_camber[i_seg]*wing_chord_section_b  
-                section_top_b     = segment_top_surface[i_seg]*wing_chord_section_b
-                section_bot_b     = segment_bot_surface[i_seg]*wing_chord_section_b                
-                section_camber_c  = segment_camber[i_seg]*wing_chord_section                
-                section_x_coord_a = segment_x_coord[i_seg]*wing_chord_section_a
-                section_x_coord_b = segment_x_coord[i_seg]*wing_chord_section_b
-                section_x_coord   = segment_x_coord[i_seg]*wing_chord_section
-
-                z_c_a1     = np.interp((idx_x    *delta_x_a)                  ,section_x_coord_a,section_camber_a)  
-                z_c_a1_top = np.interp((idx_x    *delta_x_a)                  ,section_x_coord_a,section_top_a)
-                z_c_a1_bot = np.interp((idx_x    *delta_x_a)                  ,section_x_coord_a,section_bot_a) 
-                z_c_a2     = np.interp(((idx_x+1)*delta_x_a)                  ,section_x_coord_a,section_camber_a)  
-                z_c_a2_top = np.interp(((idx_x+1)*delta_x_a)                  ,section_x_coord_a,section_top_a) 
-                z_c_a2_bot = np.interp(((idx_x+1)*delta_x_a)                  ,section_x_coord_a,section_bot_a)   
-                z_c_b1     = np.interp((idx_x    *delta_x_b)                  ,section_x_coord_b,section_camber_b)  
-                z_c_b1_top = np.interp((idx_x    *delta_x_b)                  ,section_x_coord_b,section_top_b)  
-                z_c_b1_bot = np.interp((idx_x    *delta_x_b)                  ,section_x_coord_b,section_bot_b)  
-                z_c_b2     = np.interp(((idx_x+1)*delta_x_b)                  ,section_x_coord_b,section_camber_b) 
-                z_c_b2_top = np.interp(((idx_x+1)*delta_x_b)                  ,section_x_coord_b,section_top_b) 
-                z_c_b2_bot = np.interp(((idx_x+1)*delta_x_b)                  ,section_x_coord_b,section_bot_b)   
-                z_c        = np.interp((idx_x    *delta_x   + delta_x  *0.75) ,section_x_coord,section_camber_c)  
-
-                zeta_a1     = segment_chord_z_offset[i_seg] + eta_a*np.tan(segment_dihedral[i_seg])  + z_c_a1      # z coordinate of top left corner of panel 
-                zeta_a1_top = segment_chord_z_offset[i_seg] + eta_a*np.tan(segment_dihedral[i_seg])  + z_c_a1_top
-                zeta_a1_bot = segment_chord_z_offset[i_seg] + eta_a*np.tan(segment_dihedral[i_seg])  + z_c_a1_bot 
-                zeta_a2     = segment_chord_z_offset[i_seg] + eta_a*np.tan(segment_dihedral[i_seg])  + z_c_a2      # z coordinate of bottom left corner of panel
-                zeta_a2_top = segment_chord_z_offset[i_seg] + eta_a*np.tan(segment_dihedral[i_seg])  + z_c_a2_top 
-                zeta_a2_bot = segment_chord_z_offset[i_seg] + eta_a*np.tan(segment_dihedral[i_seg])  + z_c_a2_bot                         
-                zeta_b1     = segment_chord_z_offset[i_seg] + eta_b*np.tan(segment_dihedral[i_seg])  + z_c_b1      # z coordinate of top right corner of panel  
-                zeta_b1_top = segment_chord_z_offset[i_seg] + eta_b*np.tan(segment_dihedral[i_seg])  + z_c_b1_top
-                zeta_b1_bot = segment_chord_z_offset[i_seg] + eta_b*np.tan(segment_dihedral[i_seg])  + z_c_b1_bot   
-                zeta_b2     = segment_chord_z_offset[i_seg] + eta_b*np.tan(segment_dihedral[i_seg])  + z_c_b2      # z coordinate of bottom right corner of panel        
-                zeta_b2_top = segment_chord_z_offset[i_seg] + eta_b*np.tan(segment_dihedral[i_seg])  + z_c_b2_top 
-                zeta_b2_bot = segment_chord_z_offset[i_seg] + eta_b*np.tan(segment_dihedral[i_seg])  + z_c_b2_bot 
-                zeta        = segment_chord_z_offset[i_seg] + eta*np.tan(segment_dihedral[i_seg])    + z_c         # z coordinate three-quarter chord control point for each panel 
-
-                # adjustment of coordinates for twist  
-                xi_LE_a = segment_chord_x_offset[i_seg] + eta_a*np.tan(segment_sweep[i_seg])                       # x location of leading edge left corner of wing
-                xi_LE_b = segment_chord_x_offset[i_seg] + eta_b*np.tan(segment_sweep[i_seg])                       # x location of leading edge right of wing
-                xi_LE   = segment_chord_x_offset[i_seg] + eta*np.tan(segment_sweep[i_seg])                         # x location of leading edge center of wing
-                                                                                                                   
-                zeta_LE_a = segment_chord_z_offset[i_seg] + eta_a*np.tan(segment_dihedral[i_seg])                  # z location of leading edge left corner of wing
-                zeta_LE_b = segment_chord_z_offset[i_seg] + eta_b*np.tan(segment_dihedral[i_seg])                  # z location of leading edge right of wing
-                zeta_LE   = segment_chord_z_offset[i_seg] + eta*np.tan(segment_dihedral[i_seg])                    # z location of leading edge center of wing
-                                                                                                                   
-                # determine section twist                                                                          
-                section_twist_a = segment_twist[i_seg] + (eta_a * segment_twist_ratio)                             # twist at left side of panel
-                section_twist_b = segment_twist[i_seg] + (eta_b * segment_twist_ratio)                             # twist at right side of panel
-                section_twist   = segment_twist[i_seg] + (eta* segment_twist_ratio)                                # twist at center local chord 
-
-                xi_prime_a1        = xi_LE_a + np.cos(section_twist_a)*(xi_a1-xi_LE_a) + np.sin(section_twist_a)*(zeta_a1-zeta_LE_a)        # x coordinate transformation of top left corner
-                xi_prime_a1_top    = xi_LE_a + np.cos(section_twist_a)*(xi_a1-xi_LE_a) + np.sin(section_twist_a)*(zeta_a1_top-zeta_LE_a)    
-                xi_prime_a1_bot    = xi_LE_a + np.cos(section_twist_a)*(xi_a1-xi_LE_a) + np.sin(section_twist_a)*(zeta_a1_bot-zeta_LE_a)    
-                xi_prime_a2        = xi_LE_a + np.cos(section_twist_a)*(xi_a2-xi_LE_a) + np.sin(section_twist_a)*(zeta_a2-zeta_LE_a)        # x coordinate transformation of bottom left corner
-                xi_prime_a2_top    = xi_LE_a + np.cos(section_twist_a)*(xi_a2-xi_LE_a) + np.sin(section_twist_a)*(zeta_a2_top-zeta_LE_a)    
-                xi_prime_a2_bot    = xi_LE_a + np.cos(section_twist_a)*(xi_a2-xi_LE_a) + np.sin(section_twist_a)*(zeta_a2_bot-zeta_LE_a)                          
-                xi_prime_b1        = xi_LE_b + np.cos(section_twist_b)*(xi_b1-xi_LE_b) + np.sin(section_twist_b)*(zeta_b1-zeta_LE_b)        # x coordinate transformation of top right corner  
-                xi_prime_b1_top    = xi_LE_b + np.cos(section_twist_b)*(xi_b1-xi_LE_b) + np.sin(section_twist_b)*(zeta_b1_top-zeta_LE_b)    
-                xi_prime_b1_bot    = xi_LE_b + np.cos(section_twist_b)*(xi_b1-xi_LE_b) + np.sin(section_twist_b)*(zeta_b1_bot-zeta_LE_b)    
-                xi_prime_b2        = xi_LE_b + np.cos(section_twist_b)*(xi_b2-xi_LE_b) + np.sin(section_twist_b)*(zeta_b2-zeta_LE_b)        # x coordinate transformation of botton right corner 
-                xi_prime_b2_top    = xi_LE_b + np.cos(section_twist_b)*(xi_b2-xi_LE_b) + np.sin(section_twist_b)*(zeta_b2_top-zeta_LE_b)    
-                xi_prime_b2_bot    = xi_LE_b + np.cos(section_twist_b)*(xi_b2-xi_LE_b) + np.sin(section_twist_b)*(zeta_b2_bot-zeta_LE_b)    
-                xi_prime           = xi_LE   + np.cos(section_twist)  *(xi_c-xi_LE)    + np.sin(section_twist)*(zeta-zeta_LE)               # x coordinate transformation of control point 
-
-                zeta_prime_a1      = zeta_LE_a - np.sin(section_twist_a)*(xi_a1-xi_LE_a) + np.cos(section_twist_a)*(zeta_a1-zeta_LE_a)      # z coordinate transformation of top left corner 
-                zeta_prime_a1_top  = zeta_LE_a - np.sin(section_twist_a)*(xi_a1-xi_LE_a) + np.cos(section_twist_a)*(zeta_a1_top-zeta_LE_a)
-                zeta_prime_a1_bot  = zeta_LE_a - np.sin(section_twist_a)*(xi_a1-xi_LE_a) + np.cos(section_twist_a)*(zeta_a1_bot-zeta_LE_a)
-                zeta_prime_a2      = zeta_LE_a - np.sin(section_twist_a)*(xi_a2-xi_LE_a) + np.cos(section_twist_a)*(zeta_a2-zeta_LE_a)      # z coordinate transformation of bottom left corner
-                zeta_prime_a2_top  = zeta_LE_a - np.sin(section_twist_a)*(xi_a2-xi_LE_a) + np.cos(section_twist_a)*(zeta_a2_top-zeta_LE_a)
-                zeta_prime_a2_bot  = zeta_LE_a - np.sin(section_twist_a)*(xi_a2-xi_LE_a) + np.cos(section_twist_a)*(zeta_a2_bot-zeta_LE_a)                         
-                zeta_prime_b1      = zeta_LE_b - np.sin(section_twist_b)*(xi_b1-xi_LE_b) + np.cos(section_twist_b)*(zeta_b1-zeta_LE_b)      # z coordinate transformation of top right corner  
-                zeta_prime_b1_top  = zeta_LE_b - np.sin(section_twist_b)*(xi_b1-xi_LE_b) + np.cos(section_twist_b)*(zeta_b1_top-zeta_LE_b)
-                zeta_prime_b1_bot  = zeta_LE_b - np.sin(section_twist_b)*(xi_b1-xi_LE_b) + np.cos(section_twist_b)*(zeta_b1_bot-zeta_LE_b)
-                zeta_prime_b2      = zeta_LE_b - np.sin(section_twist_b)*(xi_b2-xi_LE_b) + np.cos(section_twist_b)*(zeta_b2-zeta_LE_b)      # z coordinate transformation of botton right corner 
-                zeta_prime_b2_top  = zeta_LE_b - np.sin(section_twist_b)*(xi_b2-xi_LE_b) + np.cos(section_twist_b)*(zeta_b2_top-zeta_LE_b) 
-                zeta_prime_b2_bot  = zeta_LE_b - np.sin(section_twist_b)*(xi_b2-xi_LE_b) + np.cos(section_twist_b)*(zeta_b2_bot-zeta_LE_b) 
-                zeta_prime         = zeta_LE   - np.sin(section_twist)*(xi_c-xi_LE)      + np.cos(-section_twist)*(zeta-zeta_LE)            # z coordinate transformation of control point 
-
-                # ** TO DO ** Get flap/aileron locations and deflection
-                # store coordinates of panels, horseshoeces vortices and control points relative to wing root 
-                if vertical_wing:
-                    # mean camber line surface 
-                    xa1[idx_y*n_cw:(idx_y+1)*n_cw] = xi_prime_a1 
-                    za1[idx_y*n_cw:(idx_y+1)*n_cw] = np.ones(n_cw)*y_a[idx_y]
-                    ya1[idx_y*n_cw:(idx_y+1)*n_cw] = zeta_prime_a1
-                    xa2[idx_y*n_cw:(idx_y+1)*n_cw] = xi_prime_a2
-                    za2[idx_y*n_cw:(idx_y+1)*n_cw] = np.ones(n_cw)*y_a[idx_y]
-                    ya2[idx_y*n_cw:(idx_y+1)*n_cw] = zeta_prime_a2 
-                    xb1[idx_y*n_cw:(idx_y+1)*n_cw] = xi_prime_b1 
-                    zb1[idx_y*n_cw:(idx_y+1)*n_cw] = np.ones(n_cw)*y_b[idx_y]
-                    yb1[idx_y*n_cw:(idx_y+1)*n_cw] = zeta_prime_b1
-                    xb2[idx_y*n_cw:(idx_y+1)*n_cw] = xi_prime_b2 
-                    zb2[idx_y*n_cw:(idx_y+1)*n_cw] = np.ones(n_cw)*y_b[idx_y]                        
-                    yb2[idx_y*n_cw:(idx_y+1)*n_cw] = zeta_prime_b2  
-                                                                                                                                   
-                    xa1_ts[idx_y*(2*n_cw):(idx_y+1)*(2*n_cw)] = np.concatenate([ xi_prime_a1_top          ,xi_prime_a1_bot              ])
-                    za1_ts[idx_y*(2*n_cw):(idx_y+1)*(2*n_cw)] = np.concatenate([ np.ones(n_cw)*y_a[idx_y] ,np.ones(n_cw)*y_a[idx_y]     ])
-                    ya1_ts[idx_y*(2*n_cw):(idx_y+1)*(2*n_cw)] = np.concatenate([ zeta_prime_a1_top        ,zeta_prime_a1_bot            ])
-                    xa2_ts[idx_y*(2*n_cw):(idx_y+1)*(2*n_cw)] = np.concatenate([ xi_prime_a2_top          ,xi_prime_a2_bot              ])
-                    za2_ts[idx_y*(2*n_cw):(idx_y+1)*(2*n_cw)] = np.concatenate([ np.ones(n_cw)*y_a[idx_y] ,np.ones(n_cw)*y_a[idx_y]     ])
-                    ya2_ts[idx_y*(2*n_cw):(idx_y+1)*(2*n_cw)] = np.concatenate([ zeta_prime_a2_top        ,zeta_prime_a2_bot            ])
-                    xb1_ts[idx_y*(2*n_cw):(idx_y+1)*(2*n_cw)] = np.concatenate([ xi_prime_b1_top          ,xi_prime_b1_bot              ])
-                    zb1_ts[idx_y*(2*n_cw):(idx_y+1)*(2*n_cw)] = np.concatenate([ np.ones(n_cw)*y_b[idx_y] ,np.ones(n_cw)*y_b[idx_y]     ])
-                    yb1_ts[idx_y*(2*n_cw):(idx_y+1)*(2*n_cw)] = np.concatenate([ zeta_prime_b1_top        ,zeta_prime_b1_bot            ])
-                    xb2_ts[idx_y*(2*n_cw):(idx_y+1)*(2*n_cw)] = np.concatenate([ xi_prime_b2_top          ,xi_prime_b2_bot              ])
-                    zb2_ts[idx_y*(2*n_cw):(idx_y+1)*(2*n_cw)] = np.concatenate([ np.ones(n_cw)*y_b[idx_y] ,np.ones(n_cw)*y_b[idx_y]     ])                      
-                    yb2_ts[idx_y*(2*n_cw):(idx_y+1)*(2*n_cw)] = np.concatenate([ zeta_prime_b2_top        ,zeta_prime_b2_bot            ]) 
-
-                    xc[idx_y*n_cw:(idx_y+1)*n_cw] = xi_prime 
-                    zc[idx_y*n_cw:(idx_y+1)*n_cw] = np.ones(n_cw)*(y_b[idx_y] - del_y[idx_y]/2) 
-                    yc[idx_y*n_cw:(idx_y+1)*n_cw] = zeta_prime 
-
-                else:     
-                    xa1[idx_y*n_cw:(idx_y+1)*n_cw] = xi_prime_a1 
-                    ya1[idx_y*n_cw:(idx_y+1)*n_cw] = np.ones(n_cw)*y_a[idx_y]
-                    za1[idx_y*n_cw:(idx_y+1)*n_cw] = zeta_prime_a1
-                    xa2[idx_y*n_cw:(idx_y+1)*n_cw] = xi_prime_a2
-                    ya2[idx_y*n_cw:(idx_y+1)*n_cw] = np.ones(n_cw)*y_a[idx_y]
-                    za2[idx_y*n_cw:(idx_y+1)*n_cw] = zeta_prime_a2 
-                    xb1[idx_y*n_cw:(idx_y+1)*n_cw] = xi_prime_b1 
-                    yb1[idx_y*n_cw:(idx_y+1)*n_cw] = np.ones(n_cw)*y_b[idx_y]
-                    zb1[idx_y*n_cw:(idx_y+1)*n_cw] = zeta_prime_b1
-                    xb2[idx_y*n_cw:(idx_y+1)*n_cw] = xi_prime_b2
-                    yb2[idx_y*n_cw:(idx_y+1)*n_cw] = np.ones(n_cw)*y_b[idx_y]
-                    zb2[idx_y*n_cw:(idx_y+1)*n_cw] = zeta_prime_b2 
-                    
-                    xa1_ts[idx_y*(2*n_cw):(idx_y+1)*(2*n_cw)] = np.concatenate([ xi_prime_a1_top          ,xi_prime_a1_bot              ])
-                    ya1_ts[idx_y*(2*n_cw):(idx_y+1)*(2*n_cw)] = np.concatenate([ np.ones(n_cw)*y_a[idx_y] ,np.ones(n_cw)*y_a[idx_y]     ])
-                    za1_ts[idx_y*(2*n_cw):(idx_y+1)*(2*n_cw)] = np.concatenate([ zeta_prime_a1_top        ,zeta_prime_a1_bot            ])
-                    xa2_ts[idx_y*(2*n_cw):(idx_y+1)*(2*n_cw)] = np.concatenate([ xi_prime_a2_top          ,xi_prime_a2_bot              ])
-                    ya2_ts[idx_y*(2*n_cw):(idx_y+1)*(2*n_cw)] = np.concatenate([ np.ones(n_cw)*y_a[idx_y] ,np.ones(n_cw)*y_a[idx_y]     ])
-                    za2_ts[idx_y*(2*n_cw):(idx_y+1)*(2*n_cw)] = np.concatenate([ zeta_prime_a2_top        ,zeta_prime_a2_bot            ])
-                    xb1_ts[idx_y*(2*n_cw):(idx_y+1)*(2*n_cw)] = np.concatenate([ xi_prime_b1_top          ,xi_prime_b1_bot              ])
-                    yb1_ts[idx_y*(2*n_cw):(idx_y+1)*(2*n_cw)] = np.concatenate([ np.ones(n_cw)*y_b[idx_y] ,np.ones(n_cw)*y_b[idx_y]     ])
-                    zb1_ts[idx_y*(2*n_cw):(idx_y+1)*(2*n_cw)] = np.concatenate([ zeta_prime_b1_top        ,zeta_prime_b1_bot            ])
-                    xb2_ts[idx_y*(2*n_cw):(idx_y+1)*(2*n_cw)] = np.concatenate([ xi_prime_b2_top          ,xi_prime_b2_bot              ])
-                    yb2_ts[idx_y*(2*n_cw):(idx_y+1)*(2*n_cw)] = np.concatenate([ np.ones(n_cw)*y_b[idx_y] ,np.ones(n_cw)*y_b[idx_y]     ])                      
-                    zb2_ts[idx_y*(2*n_cw):(idx_y+1)*(2*n_cw)] = np.concatenate([ zeta_prime_b2_top        ,zeta_prime_b2_bot            ])
- 
-                    xc [idx_y*n_cw:(idx_y+1)*n_cw] = xi_prime 
-                    yc [idx_y*n_cw:(idx_y+1)*n_cw] = np.ones(n_cw)*(y_b[idx_y] - del_y[idx_y]/2)
-                    zc [idx_y*n_cw:(idx_y+1)*n_cw] = zeta_prime                  
-
-                idx += 1
-
-                cs_w[idx_y] = wing_chord_section       
-
-                if y_b[idx_y] == section_stations[i_seg+1]: 
-                    i_seg += 1                     
-
-        else:   # when no segments are defined on wing  
-            # ---------------------------------------------------------------------------------------
-            # STEP 6B: Define coordinates of panels horseshoe vortices and control points 
-            # ---------------------------------------------------------------------------------------
-            y_a   = y_coordinates[:-1] 
-            y_b   = y_coordinates[1:] 
-            
-            if sweep_le != None:
-                sweep = sweep_le
-            else:                                                                
-                cf    = 0.25                          
-                sweep = np.arctan(((root_chord*cf) + (np.tan(sweep_qc)*span - cf*tip_chord)) /span)  
-           
-            wing_chord_ratio = (tip_chord-root_chord)/span
-            wing_twist_ratio = (twist_tc-twist_rc)/span                    
-            wing_areas.append(0.5*(root_chord+tip_chord)*span) 
-            if sym_para is True :
-                wing_areas.append(0.5*(root_chord+tip_chord)*span)   
-
-            # Get airfoil section VD  
-            if wing.Airfoil: 
-                airfoil_data     = import_airfoil_geometry([wing.Airfoil.airfoil.coordinate_file])    
-                wing_camber      = airfoil_data.camber_coordinates[0]
-                wing_top_surface = airfoil_data.y_upper_surface[0] 
-                wing_bot_surface = airfoil_data.y_lower_surface[0] 
-                wing_x_coord     = airfoil_data.x_lower_surface[0]
-            else:
-                dummy_dimension  = 30
-                wing_camber      = np.zeros(dummy_dimension) # dimension of Selig airfoil VD file
-                airfoil_data     = compute_naca_4series(0.0, 0.0,wing.thickness_to_chord,dummy_dimension*2 - 2 )
-                wing_top_surface = airfoil_data.y_upper_surface[0] 
-                wing_bot_surface = airfoil_data.y_lower_surface[0]                 
-                wing_x_coord     = np.linspace(0,1,30) 
-                    
-            del_y = y_b - y_a
-            for idx_y in range(n_sw):  
-                idx_x = np.arange(n_cw) 
-                eta_a = (y_a[idx_y])  
-                eta_b = (y_b[idx_y]) 
-                eta   = (y_b[idx_y] - del_y[idx_y]/2) 
-                
-                # get spanwise discretization points
-                wing_chord_section_a  = root_chord + (eta_a*wing_chord_ratio) 
-                wing_chord_section_b  = root_chord + (eta_b*wing_chord_ratio)
-                wing_chord_section    = root_chord + (eta*wing_chord_ratio)
-                
-                # get chordwise discretization points
-                delta_x_a = wing_chord_section_a/n_cw   
-                delta_x_b = wing_chord_section_b/n_cw   
-                delta_x   = wing_chord_section/n_cw                                  
-
-                xi_a1 = eta_a*np.tan(sweep) + delta_x_a*idx_x                  # x coordinate of top left corner of panel 
-                xi_a2 = eta_a*np.tan(sweep) + delta_x_a*idx_x + delta_x_a      # x coordinate of bottom left corner of bound vortex  
-                xi_b1 = eta_b*np.tan(sweep) + delta_x_b*idx_x                  # x coordinate of top right corner of panel            
-                xi_b2 = eta_b*np.tan(sweep) + delta_x_b*idx_x + delta_x_b
-                xi_c  =  eta *np.tan(sweep)  + delta_x  *idx_x + delta_x*0.75  # x coordinate three-quarter chord control point for each panel 
-                
-                # adjustment of coordinates for camber
-                section_camber_a  = wing_camber*wing_chord_section_a
-                section_top_a     = wing_top_surface*wing_chord_section_a
-                section_bot_a     = wing_bot_surface*wing_chord_section_a
-                section_camber_b  = wing_camber*wing_chord_section_b                  
-                section_top_b     = wing_top_surface*wing_chord_section_b                  
-                section_bot_b     = wing_bot_surface*wing_chord_section_b  
-                section_camber_c  = wing_camber*wing_chord_section  
-
-                section_x_coord_a = wing_x_coord*wing_chord_section_a
-                section_x_coord_b = wing_x_coord*wing_chord_section_b
-                section_x_coord   = wing_x_coord*wing_chord_section 
-
-                z_c_a1     = np.interp((idx_x    *delta_x_a)                  ,section_x_coord_a,section_camber_a)  
-                z_c_a1_top = np.interp((idx_x    *delta_x_a)                  ,section_x_coord_a,section_top_a) 
-                z_c_a1_bot = np.interp((idx_x    *delta_x_a)                  ,section_x_coord_a,section_bot_a) 
-                z_c_a2     = np.interp(((idx_x+1)*delta_x_a)                  ,section_x_coord_a,section_camber_a) 
-                z_c_a2_top = np.interp(((idx_x+1)*delta_x_a)                  ,section_x_coord_a,section_top_a)
-                z_c_a2_bot = np.interp(((idx_x+1)*delta_x_a)                  ,section_x_coord_a,section_bot_a) 
-                z_c_b1     = np.interp((idx_x    *delta_x_b)                  ,section_x_coord_b,section_camber_b)    
-                z_c_b1_top = np.interp((idx_x    *delta_x_b)                  ,section_x_coord_b,section_top_b)
-                z_c_b1_bot = np.interp((idx_x    *delta_x_b)                  ,section_x_coord_b,section_bot_b)
-                z_c_b2     = np.interp(((idx_x+1)*delta_x_b)                  ,section_x_coord_b,section_camber_b) 
-                z_c_b2_top = np.interp(((idx_x+1)*delta_x_b)                  ,section_x_coord_b,section_top_b) 
-                z_c_b2_bot = np.interp(((idx_x+1)*delta_x_b)                  ,section_x_coord_b,section_bot_b)  
-                z_c        = np.interp((idx_x    *delta_x   + delta_x  *0.75) ,section_x_coord  ,section_camber_c)  
-
-                zeta_a1     = eta_a*np.tan(dihedral)  + z_c_a1      # z coordinate of top left corner of panel 
-                zeta_a1_top = eta_a*np.tan(dihedral)  + z_c_a1_top  # z coordinate of top left corner of panel on surface  
-                zeta_a1_bot = eta_a*np.tan(dihedral)  + z_c_a1_bot  # z coordinate of top left corner of panel on surface  
-                zeta_a2     = eta_a*np.tan(dihedral)  + z_c_a2      # z coordinate of bottom left corner of panel
-                zeta_a2_top = eta_a*np.tan(dihedral)  + z_c_a2_top  # z coordinate of bottom left corner of panel
-                zeta_a2_bot = eta_a*np.tan(dihedral)  + z_c_a2_bot  # z coordinate of bottom left corner of panel                    
-                zeta_b1     = eta_b*np.tan(dihedral)  + z_c_b1      # z coordinate of top right corner of panel    
-                zeta_b1_top = eta_b*np.tan(dihedral)  + z_c_b1_top  # z coordinate of top right corner of panel    
-                zeta_b1_bot = eta_b*np.tan(dihedral)  + z_c_b1_bot  # z coordinate of top right corner of panel    
-                zeta_b2     = eta_b*np.tan(dihedral)  + z_c_b2      # z coordinate of bottom right corner of panel   
-                zeta_b2_top = eta_b*np.tan(dihedral)  + z_c_b2_top  # z coordinate of bottom right corner of panel  
-                zeta_b2_bot = eta_b*np.tan(dihedral)  + z_c_b2_bot  # z coordinate of bottom right corner of panel  
-                zeta        =   eta*np.tan(dihedral)  + z_c         # z coordinate three-quarter chord control point for each panel  
-
-                # adjustment of coordinates for twist  
-                xi_LE_a = eta_a*np.tan(sweep)               # x location of leading edge left corner of wing
-                xi_LE_b = eta_b*np.tan(sweep)               # x location of leading edge right of wing
-                xi_LE   = eta  *np.tan(sweep)               # x location of leading edge center of wing
-
-                zeta_LE_a = eta_a*np.tan(dihedral)          # z location of leading edge left corner of wing
-                zeta_LE_b = eta_b*np.tan(dihedral)          # z location of leading edge right of wing
-                zeta_LE   = eta  *np.tan(dihedral)          # z location of leading edge center of wing
-
-                # determine section twist
-                section_twist_a = twist_rc + (eta_a * wing_twist_ratio)                     # twist at left side of panel
-                section_twist_b = twist_rc + (eta_b * wing_twist_ratio)                     # twist at right side of panel
-                section_twist   = twist_rc + (eta   * wing_twist_ratio)                     # twist at center local chord 
- 
-                xi_prime_a1      = xi_LE_a + np.cos(section_twist_a)*(xi_a1-xi_LE_a) + np.sin(section_twist_a)*(zeta_a1-zeta_LE_a)         # x coordinate transformation of top left corner
-                xi_prime_a1_top  = xi_LE_a + np.cos(section_twist_a)*(xi_a1-xi_LE_a) + np.sin(section_twist_a)*(zeta_a1_top-zeta_LE_a)     
-                xi_prime_a1_bot  = xi_LE_a + np.cos(section_twist_a)*(xi_a1-xi_LE_a) + np.sin(section_twist_a)*(zeta_a1_bot-zeta_LE_a)      
-                xi_prime_a2      = xi_LE_a + np.cos(section_twist_a)*(xi_a2-xi_LE_a) + np.sin(section_twist_a)*(zeta_a2-zeta_LE_a)         # x coordinate transformation of bottom left corner
-                xi_prime_a2_top  = xi_LE_a + np.cos(section_twist_a)*(xi_a2-xi_LE_a) + np.sin(section_twist_a)*(zeta_a2_top-zeta_LE_a)      
-                xi_prime_a2_bot  = xi_LE_a + np.cos(section_twist_a)*(xi_a2-xi_LE_a) + np.sin(section_twist_a)*(zeta_a2_bot-zeta_LE_a)                             
-                xi_prime_b1      = xi_LE_b + np.cos(section_twist_b)*(xi_b1-xi_LE_b) + np.sin(section_twist_b)*(zeta_b1-zeta_LE_b)         # x coordinate transformation of top right corner  
-                xi_prime_b1_top  = xi_LE_b + np.cos(section_twist_b)*(xi_b1-xi_LE_b) + np.sin(section_twist_b)*(zeta_b1_top-zeta_LE_b)      
-                xi_prime_b1_bot  = xi_LE_b + np.cos(section_twist_b)*(xi_b1-xi_LE_b) + np.sin(section_twist_b)*(zeta_b1_bot-zeta_LE_b)     
-                xi_prime_b2      = xi_LE_b + np.cos(section_twist_b)*(xi_b2-xi_LE_b) + np.sin(section_twist_b)*(zeta_b2-zeta_LE_b)         # x coordinate transformation of botton right corner 
-                xi_prime_b2_top  = xi_LE_b + np.cos(section_twist_b)*(xi_b2-xi_LE_b) + np.sin(section_twist_b)*(zeta_b2_top-zeta_LE_b)    
-                xi_prime_b2_bot  = xi_LE_b + np.cos(section_twist_b)*(xi_b2-xi_LE_b) + np.sin(section_twist_b)*(zeta_b2_bot-zeta_LE_b)    
-                xi_prime         = xi_LE   + np.cos(section_twist)  *(xi_c-xi_LE)    + np.sin(section_twist)*(zeta-zeta_LE)                # x coordinate transformation of control point 
-
-                zeta_prime_a1      = zeta_LE_a - np.sin(section_twist_a)*(xi_a1-xi_LE_a) + np.cos(section_twist_a)*(zeta_a1-zeta_LE_a)     # z coordinate transformation of top left corner 
-                zeta_prime_a1_top  = zeta_LE_a - np.sin(section_twist_a)*(xi_a1-xi_LE_a) + np.cos(section_twist_a)*(zeta_a1_top-zeta_LE_a)
-                zeta_prime_a1_bot  = zeta_LE_a - np.sin(section_twist_a)*(xi_a1-xi_LE_a) + np.cos(section_twist_a)*(zeta_a1_bot-zeta_LE_a)
-                zeta_prime_a2      = zeta_LE_a - np.sin(section_twist_a)*(xi_a2-xi_LE_a) + np.cos(section_twist_a)*(zeta_a2-zeta_LE_a)     # z coordinate transformation of bottom left corner
-                zeta_prime_a2_top  = zeta_LE_a - np.sin(section_twist_a)*(xi_a2-xi_LE_a) + np.cos(section_twist_a)*(zeta_a2_top-zeta_LE_a)
-                zeta_prime_a2_bot  = zeta_LE_a - np.sin(section_twist_a)*(xi_a2-xi_LE_a) + np.cos(section_twist_a)*(zeta_a2_bot-zeta_LE_a)                         
-                zeta_prime_b1      = zeta_LE_b - np.sin(section_twist_b)*(xi_b1-xi_LE_b) + np.cos(section_twist_b)*(zeta_b1-zeta_LE_b)     # z coordinate transformation of top right corner  
-                zeta_prime_b1_top  = zeta_LE_b - np.sin(section_twist_b)*(xi_b1-xi_LE_b) + np.cos(section_twist_b)*(zeta_b1_top-zeta_LE_b)
-                zeta_prime_b1_bot  = zeta_LE_b - np.sin(section_twist_b)*(xi_b1-xi_LE_b) + np.cos(section_twist_b)*(zeta_b1_bot-zeta_LE_b)
-                zeta_prime_b2      = zeta_LE_b - np.sin(section_twist_b)*(xi_b2-xi_LE_b) + np.cos(section_twist_b)*(zeta_b2-zeta_LE_b)      # z coordinate transformation of botton right corner 
-                zeta_prime_b2_top  = zeta_LE_b - np.sin(section_twist_b)*(xi_b2-xi_LE_b) + np.cos(section_twist_b)*(zeta_b2_top-zeta_LE_b) 
-                zeta_prime_b2_bot  = zeta_LE_b - np.sin(section_twist_b)*(xi_b2-xi_LE_b) + np.cos(section_twist_b)*(zeta_b2_bot-zeta_LE_b) 
-                zeta_prime         = zeta_LE   - np.sin(section_twist)*(xi_c-xi_LE)      + np.cos(-section_twist)*(zeta-zeta_LE)            # z coordinate transformation of control point 
-  
- 
-                # store coordinates of panels, horseshoe vortices and control points relative to wing root 
-                if vertical_wing: 
-                    
-                    # mean camber line surface 
-                    xa1[idx_y*n_cw:(idx_y+1)*n_cw] = xi_prime_a1 
-                    za1[idx_y*n_cw:(idx_y+1)*n_cw] = np.ones(n_cw)*y_a[idx_y]
-                    ya1[idx_y*n_cw:(idx_y+1)*n_cw] = zeta_prime_a1
-                    xa2[idx_y*n_cw:(idx_y+1)*n_cw] = xi_prime_a2
-                    za2[idx_y*n_cw:(idx_y+1)*n_cw] = np.ones(n_cw)*y_a[idx_y]
-                    ya2[idx_y*n_cw:(idx_y+1)*n_cw] = zeta_prime_a2 
-                    xb1[idx_y*n_cw:(idx_y+1)*n_cw] = xi_prime_b1 
-                    zb1[idx_y*n_cw:(idx_y+1)*n_cw] = np.ones(n_cw)*y_b[idx_y]
-                    yb1[idx_y*n_cw:(idx_y+1)*n_cw] = zeta_prime_b1
-                    xb2[idx_y*n_cw:(idx_y+1)*n_cw] = xi_prime_b2 
-                    zb2[idx_y*n_cw:(idx_y+1)*n_cw] = np.ones(n_cw)*y_b[idx_y]                        
-                    yb2[idx_y*n_cw:(idx_y+1)*n_cw] = zeta_prime_b2  
-                
-                    xa1_ts[idx_y*(2*n_cw):(idx_y+1)*(2*n_cw)] = np.concatenate([ xi_prime_a1_top          ,xi_prime_a1_bot              ])
-                    za1_ts[idx_y*(2*n_cw):(idx_y+1)*(2*n_cw)] = np.concatenate([ np.ones(n_cw)*y_a[idx_y] ,np.ones(n_cw)*y_a[idx_y]     ])
-                    ya1_ts[idx_y*(2*n_cw):(idx_y+1)*(2*n_cw)] = np.concatenate([ zeta_prime_a1_top        ,zeta_prime_a1_bot            ])
-                    xa2_ts[idx_y*(2*n_cw):(idx_y+1)*(2*n_cw)] = np.concatenate([ xi_prime_a2_top          ,xi_prime_a2_bot              ])
-                    za2_ts[idx_y*(2*n_cw):(idx_y+1)*(2*n_cw)] = np.concatenate([ np.ones(n_cw)*y_a[idx_y] ,np.ones(n_cw)*y_a[idx_y]     ])
-                    ya2_ts[idx_y*(2*n_cw):(idx_y+1)*(2*n_cw)] = np.concatenate([ zeta_prime_a2_top        ,zeta_prime_a2_bot            ])
-                    xb1_ts[idx_y*(2*n_cw):(idx_y+1)*(2*n_cw)] = np.concatenate([ xi_prime_b1_top          ,xi_prime_b1_bot              ])
-                    zb1_ts[idx_y*(2*n_cw):(idx_y+1)*(2*n_cw)] = np.concatenate([ np.ones(n_cw)*y_b[idx_y] ,np.ones(n_cw)*y_b[idx_y]     ])
-                    yb1_ts[idx_y*(2*n_cw):(idx_y+1)*(2*n_cw)] = np.concatenate([ zeta_prime_b1_top        ,zeta_prime_b1_bot            ])
-                    xb2_ts[idx_y*(2*n_cw):(idx_y+1)*(2*n_cw)] = np.concatenate([ xi_prime_b2_top          ,xi_prime_b2_bot              ])
-                    zb2_ts[idx_y*(2*n_cw):(idx_y+1)*(2*n_cw)] = np.concatenate([ np.ones(n_cw)*y_b[idx_y] ,np.ones(n_cw)*y_b[idx_y]     ])                      
-                    yb2_ts[idx_y*(2*n_cw):(idx_y+1)*(2*n_cw)] = np.concatenate([ zeta_prime_b2_top        ,zeta_prime_b2_bot            ])   
-
-                    xc [idx_y*n_cw:(idx_y+1)*n_cw] = xi_prime 
-                    zc [idx_y*n_cw:(idx_y+1)*n_cw] = np.ones(n_cw)*(y_b[idx_y] - del_y[idx_y]/2) 
-                    yc [idx_y*n_cw:(idx_y+1)*n_cw] = zeta_prime                       
-
-                else: 
-                    xa1[idx_y*n_cw:(idx_y+1)*n_cw] = xi_prime_a1 
-                    ya1[idx_y*n_cw:(idx_y+1)*n_cw] = np.ones(n_cw)*y_a[idx_y]
-                    za1[idx_y*n_cw:(idx_y+1)*n_cw] = zeta_prime_a1
-                    xa2[idx_y*n_cw:(idx_y+1)*n_cw] = xi_prime_a2
-                    ya2[idx_y*n_cw:(idx_y+1)*n_cw] = np.ones(n_cw)*y_a[idx_y]
-                    za2[idx_y*n_cw:(idx_y+1)*n_cw] = zeta_prime_a2 
-                    xb1[idx_y*n_cw:(idx_y+1)*n_cw] = xi_prime_b1 
-                    yb1[idx_y*n_cw:(idx_y+1)*n_cw] = np.ones(n_cw)*y_b[idx_y]
-                    zb1[idx_y*n_cw:(idx_y+1)*n_cw] = zeta_prime_b1
-                    xb2[idx_y*n_cw:(idx_y+1)*n_cw] = xi_prime_b2
-                    yb2[idx_y*n_cw:(idx_y+1)*n_cw] = np.ones(n_cw)*y_b[idx_y]
-                    zb2[idx_y*n_cw:(idx_y+1)*n_cw] = zeta_prime_b2   
-                    
-                    xa1_ts[idx_y*(2*n_cw):(idx_y+1)*(2*n_cw)] = np.concatenate([ xi_prime_a1_top          ,xi_prime_a1_bot              ])
-                    ya1_ts[idx_y*(2*n_cw):(idx_y+1)*(2*n_cw)] = np.concatenate([ np.ones(n_cw)*y_a[idx_y] ,np.ones(n_cw)*y_a[idx_y]     ])
-                    za1_ts[idx_y*(2*n_cw):(idx_y+1)*(2*n_cw)] = np.concatenate([ zeta_prime_a1_top        ,zeta_prime_a1_bot            ])
-                    xa2_ts[idx_y*(2*n_cw):(idx_y+1)*(2*n_cw)] = np.concatenate([ xi_prime_a2_top          ,xi_prime_a2_bot              ])
-                    ya2_ts[idx_y*(2*n_cw):(idx_y+1)*(2*n_cw)] = np.concatenate([ np.ones(n_cw)*y_a[idx_y] ,np.ones(n_cw)*y_a[idx_y]     ])
-                    za2_ts[idx_y*(2*n_cw):(idx_y+1)*(2*n_cw)] = np.concatenate([ zeta_prime_a2_top        ,zeta_prime_a2_bot            ])
-                    xb1_ts[idx_y*(2*n_cw):(idx_y+1)*(2*n_cw)] = np.concatenate([ xi_prime_b1_top          ,xi_prime_b1_bot              ])
-                    yb1_ts[idx_y*(2*n_cw):(idx_y+1)*(2*n_cw)] = np.concatenate([ np.ones(n_cw)*y_b[idx_y] ,np.ones(n_cw)*y_b[idx_y]     ])
-                    zb1_ts[idx_y*(2*n_cw):(idx_y+1)*(2*n_cw)] = np.concatenate([ zeta_prime_b1_top        ,zeta_prime_b1_bot            ])
-                    xb2_ts[idx_y*(2*n_cw):(idx_y+1)*(2*n_cw)] = np.concatenate([ xi_prime_b2_top          ,xi_prime_b2_bot              ])
-                    yb2_ts[idx_y*(2*n_cw):(idx_y+1)*(2*n_cw)] = np.concatenate([ np.ones(n_cw)*y_b[idx_y] ,np.ones(n_cw)*y_b[idx_y]     ])                      
-                    zb2_ts[idx_y*(2*n_cw):(idx_y+1)*(2*n_cw)] = np.concatenate([ zeta_prime_b2_top        ,zeta_prime_b2_bot            ])
-                    
-                    
-                    xc [idx_y*n_cw:(idx_y+1)*n_cw] = xi_prime 
-                    yc [idx_y*n_cw:(idx_y+1)*n_cw] = np.ones(n_cw)*(y_b[idx_y] - del_y[idx_y]/2) 
-                    zc [idx_y*n_cw:(idx_y+1)*n_cw] = zeta_prime       
-
-                cs_w[idx_y] = wing_chord_section 
-    
-        # adjusting coordinate axis so reference point is at the nose of the aircraft 
-
-        xa1 = xa1 + wing_origin[0]         # x coordinate of top left corner of panel
-        ya1 = ya1 + wing_origin[1]         # y coordinate of bottom left corner of panel
-        za1 = za1 + wing_origin[2]         # z coordinate of top left corner of panel
-        xa2 = xa2 + wing_origin[0]         # x coordinate of bottom left corner of panel
-        ya2 = ya2 + wing_origin[1]         # x coordinate of bottom left corner of panel
-        za2 = za2 + wing_origin[2]         # z coordinate of bottom left corner of panel   
-        xb1 = xb1 + wing_origin[0]         # x coordinate of top right corner of panel  
-        yb1 = yb1 + wing_origin[1]         # y coordinate of top right corner of panel 
-        zb1 = zb1 + wing_origin[2]         # z coordinate of top right corner of panel 
-        xb2 = xb2 + wing_origin[0]         # x coordinate of bottom rightcorner of panel 
-        yb2 = yb2 + wing_origin[1]         # y coordinate of bottom rightcorner of panel 
-        zb2 = zb2 + wing_origin[2]         # z coordinate of bottom right corner of panel            
-        
-        xa1_ts   = xa1_ts + wing_origin[0] # x coordinate of top left corner of panel
-        ya1_ts   = ya1_ts + wing_origin[1] # y coordinate of bottom left corner of panel
-        za1_ts   = za1_ts + wing_origin[2] # z coordinate of top left corner of panel
-        xa2_ts   = xa2_ts + wing_origin[0] # x coordinate of bottom left corner of panel
-        ya2_ts   = ya2_ts + wing_origin[1] # x coordinate of bottom left corner of panel
-        za2_ts   = za2_ts + wing_origin[2] # z coordinate of bottom left corner of panel   
-        xb1_ts   = xb1_ts + wing_origin[0] # x coordinate of top right corner of panel  
-        yb1_ts   = yb1_ts + wing_origin[1] # y coordinate of top right corner of panel 
-        zb1_ts   = zb1_ts + wing_origin[2] # z coordinate of top right corner of panel 
-        xb2_ts   = xb2_ts + wing_origin[0] # x coordinate of bottom rightcorner of panel 
-        yb2_ts   = yb2_ts + wing_origin[1] # y coordinate of bottom rightcorner of panel 
-        zb2_ts   = zb2_ts + wing_origin[2] # z coordinate of bottom right corner of panel      
-
-        # if symmetry, store points of mirrored wing 
-        n_w += 1  
-        if sym_para is True :
-            n_w += 1 
-            # append wing spans          
-            if vertical_wing:
-                del_y    = np.concatenate([del_y,del_y]) 
-                cs_w     = np.concatenate([cs_w,cs_w]) 
-                         
-                xa1   = np.concatenate([xa1,xa1])
-                ya1   = np.concatenate([ya1,ya1])
-                za1   = np.concatenate([za1,-za1])
-                xa2   = np.concatenate([xa2,xa2])
-                ya2   = np.concatenate([ya2,ya2])
-                za2   = np.concatenate([za2,-za2]) 
-                xb1   = np.concatenate([xb1,xb1])
-                yb1   = np.concatenate([yb1,yb1])    
-                zb1   = np.concatenate([zb1,-zb1])
-                xb2   = np.concatenate([xb2,xb2])
-                yb2   = np.concatenate([yb2,yb2])            
-                zb2   = np.concatenate([zb2,-zb2])
-                
-                xa1_ts   = np.concatenate([xa1_ts, xa1_ts])
-                ya1_ts   = np.concatenate([ya1_ts, ya1_ts])
-                za1_ts   = np.concatenate([za1_ts,-za1_ts])
-                xa2_ts   = np.concatenate([xa2_ts, xa2_ts])
-                ya2_ts   = np.concatenate([ya2_ts, ya2_ts])
-                za2_ts   = np.concatenate([za2_ts,-za2_ts]) 
-                xb1_ts   = np.concatenate([xb1_ts, xb1_ts])
-                yb1_ts   = np.concatenate([yb1_ts, yb1_ts])    
-                zb1_ts   = np.concatenate([zb1_ts,-zb1_ts])
-                xb2_ts   = np.concatenate([xb2_ts, xb2_ts])
-                yb2_ts   = np.concatenate([yb2_ts, yb2_ts])            
-                zb2_ts   = np.concatenate([zb2_ts,-zb2_ts])
-                 
-                xc       = np.concatenate([xc ,xc ])
-                yc       = np.concatenate([yc ,yc]) 
-                zc       = np.concatenate([zc ,-zc ])                 
-                
-            else: 
-                xa1   = np.concatenate([xa1,xa1])
-                ya1   = np.concatenate([ya1,-ya1])
-                za1   = np.concatenate([za1,za1])
-                xa2   = np.concatenate([xa2,xa2])
-                ya2   = np.concatenate([ya2,-ya2])
-                za2   = np.concatenate([za2,za2]) 
-                xb1   = np.concatenate([xb1,xb1])
-                yb1   = np.concatenate([yb1,-yb1])    
-                zb1   = np.concatenate([zb1,zb1])
-                xb2   = np.concatenate([xb2,xb2])
-                yb2   = np.concatenate([yb2,-yb2])            
-                zb2   = np.concatenate([zb2,zb2])
-                
-                xa1_ts  = np.concatenate([xa1_ts, xa1_ts])
-                ya1_ts  = np.concatenate([ya1_ts,-ya1_ts])
-                za1_ts  = np.concatenate([za1_ts, za1_ts])
-                xa2_ts  = np.concatenate([xa2_ts, xa2_ts])
-                ya2_ts  = np.concatenate([ya2_ts,-ya2_ts])
-                za2_ts  = np.concatenate([za2_ts, za2_ts]) 
-                xb1_ts  = np.concatenate([xb1_ts, xb1_ts])
-                yb1_ts  = np.concatenate([yb1_ts,-yb1_ts])    
-                zb1_ts  = np.concatenate([zb1_ts, zb1_ts])
-                xb2_ts  = np.concatenate([xb2_ts, xb2_ts])
-                yb2_ts  = np.concatenate([yb2_ts,-yb2_ts])            
-                zb2_ts  = np.concatenate([zb2_ts, zb2_ts])
-                
-                xc       = np.concatenate([xc , xc ])
-                yc       = np.concatenate([yc ,-yc]) 
-                zc       = np.concatenate([zc , zc ])            
-
-        n_cp += len(xa1)        
-        n_sp += len(xa1_ts)  
-        # ---------------------------------------------------------------------------------------
-        # STEP 7: Store wing in vehicle vector
-        # ---------------------------------------------------------------------------------------               
-        VD.XA1    = np.append(VD.XA1,xa1)
-        VD.YA1    = np.append(VD.YA1,ya1)
-        VD.ZA1    = np.append(VD.ZA1,za1)
-        VD.XA2    = np.append(VD.XA2,xa2)
-        VD.YA2    = np.append(VD.YA2,ya2)
-        VD.ZA2    = np.append(VD.ZA2,za2)        
-        VD.XB1    = np.append(VD.XB1,xb1)
-        VD.YB1    = np.append(VD.YB1,yb1)
-        VD.ZB1    = np.append(VD.ZB1,zb1)
-        VD.XB2    = np.append(VD.XB2,xb2)                
-        VD.YB2    = np.append(VD.YB2,yb2)        
-        VD.ZB2    = np.append(VD.ZB2,zb2)     
-                  
-        VD.XA1_ts = np.append(VD.XA1_ts,xa1_ts)
-        VD.YA1_ts = np.append(VD.YA1_ts,ya1_ts)
-        VD.ZA1_ts = np.append(VD.ZA1_ts,za1_ts)
-        VD.XA2_ts = np.append(VD.XA2_ts,xa2_ts)
-        VD.YA2_ts = np.append(VD.YA2_ts,ya2_ts)
-        VD.ZA2_ts = np.append(VD.ZA2_ts,za2_ts)        
-        VD.XB1_ts = np.append(VD.XB1_ts,xb1_ts)
-        VD.YB1_ts = np.append(VD.YB1_ts,yb1_ts)
-        VD.ZB1_ts = np.append(VD.ZB1_ts,zb1_ts)
-        VD.XB2_ts = np.append(VD.XB2_ts,xb2_ts)                
-        VD.YB2_ts = np.append(VD.YB2_ts,yb2_ts)        
-        VD.ZB2_ts = np.append(VD.ZB2_ts,zb2_ts)    
-        VD.XC     = np.append(VD.XC ,xc)
-        VD.YC     = np.append(VD.YC ,yc)
-        VD.ZC     = np.append(VD.ZC ,zc)     
-        
-    VD.n_sw       = n_sw
-    VD.n_cw       = n_cw 
-    VD.n_cp       = n_cp  
-    VD.n_sp       = n_sp  
-    
-    # Compute Panel Normals
-    VD.normals = compute_unit_normal(VD)
-    
-    return VD 
-
-    
-def generate_fuselage_points(fus ,tessellation = 24 ):
-    """ This generates the coordinate points on the surface of the fuselage 
-
-    Assumptions: 
-    None
-
-    Source:   
-    None
-    
-    Inputs:  
-    fus                  - fuselage data structure
-    
-    Properties Used:
-    N/A
-    """        
-    num_fus_segs = len(fus.Segments.keys()) 
-    fus_pts      = np.zeros((num_fus_segs,tessellation ,3))
-    
-    if num_fus_segs > 0:   
-        for i_seg in range(num_fus_segs):
-            theta    = np.linspace(0,2*np.pi,tessellation)
-            a        = fus.Segments[i_seg].width/2            
-            b        = fus.Segments[i_seg].height/2 
-            r        = np.sqrt((b*np.sin(theta))**2  + (a*np.cos(theta))**2)  
-            fus_ypts = r*np.cos(theta)
-            fus_zpts = r*np.sin(theta) 
-            fus_pts[i_seg,:,0] = fus.Segments[i_seg].percent_x_location*fus.lengths.total + fus.origin[0][0]
-            fus_pts[i_seg,:,1] = fus_ypts + fus.Segments[i_seg].percent_y_location*fus.lengths.total + fus.origin[0][1]
-            fus_pts[i_seg,:,2] = fus_zpts + fus.Segments[i_seg].percent_z_location*fus.lengths.total + fus.origin[0][2]
-        
-    return fus_pts
-
-def generate_nacelle_points(VD,component,propulsor,propulsor_name,tessellation):
-    """ This generates the coordinate points on the surface of the fuselage
-
-    Assumptions:
-    None
-
-    Source:
-    None
-
-    Inputs:
-    VD                   - vortex distribution
-
-    Properties Used:
-    N/A
-
-
-    """
-    
-    if propulsor_name == 'propeller': 
-        origin = propulsor.propeller.origin  
-    elif propulsor_name == 'rotor': 
-        origin = propulsor.rotor.origin
-    else:           
-        origin = propulsor.origin
-        
-    if isinstance(propulsor,Lift_Cruise):
-        if propulsor_name == 'propeller':
-            l      = propulsor.propeller_engine_length
-            h      = propulsor.propeller_nacelle_diameter/2 
-            end    = propulsor.propeller_nacelle_end
-            start  = propulsor.propeller_nacelle_start
-            offset = propulsor.propeller_nacelle_offset
-            
-
-        if propulsor_name == 'rotor':
-            l      = propulsor.rotor_engine_length
-            h      = propulsor.rotor_nacelle_diameter/2 
-            end    = propulsor.rotor_nacelle_end
-            start  = propulsor.rotor_nacelle_start
-            offset = propulsor.rotor_nacelle_offset
-    else:
-        h      = propulsor.nacelle_diameter/2
-        l      = propulsor.engine_length  
-        end    = propulsor.nacelle_end
-        start  = propulsor.nacelle_start
-        offset = propulsor.nacelle_offset
-        
-    elipse_length = l/(end-start)
-
-    x             = np.linspace(-elipse_length/2,elipse_length/2,10)
-    y             = np.sqrt((1 - (x**2)/((elipse_length/2)**2))*(h**2))
-    nac_height    = y[int(start*10) : int(end*10)]
-    nac_loc       = x[int(start*10) : int(end*10)] + elipse_length*offset[0] 
-    num_nac_segs  = len(nac_height)
-
-    num_p   = len(origin)
-    nac_pts = np.zeros((num_p,num_nac_segs,tessellation ,3))
-
-  
-    # Thrust Angle  
-    if component.nacelle_angle != None:
-        ta  = component.nacelle_angle  
-    else: 
-        if propulsor_name == 'propeller': 
-            try:
-                ta = propulsor.propeller_thrust_angle 
-            except: 
-                ta = propulsor.thrust_angle
-        elif propulsor_name == 'rotor': 
-            try:
-                ta = propulsor.rotor_thrust_angle 
-            except: 
-                ta = propulsor.thrust_angle
-        else:
-            ta= propulsor.thrust_angle 
-    
-    for ip in range(num_p):
-        for i_seg in range(num_nac_segs):
-            theta    = np.linspace(0,2*np.pi,tessellation)
-            a        = nac_height[i_seg]
-            b        = nac_height[i_seg]
-            r        = np.sqrt((b*np.sin(theta))**2  + (a*np.cos(theta))**2)
-            nac_ypts = r*np.cos(theta)
-            nac_zpts = r*np.sin(theta) + offset[2] 
-
-            # Rotate to thrust angle
-            X = np.cos(ta)*nac_loc[i_seg]  +  np.sin(ta)*nac_zpts
-            Y = nac_ypts
-            Z = -np.sin(ta)*nac_loc[i_seg]  +  np.cos(ta)*nac_zpts
-
-            nac_pts[ip,i_seg,:,0] = X + origin[ip][0]
-            nac_pts[ip,i_seg,:,1] = Y + origin[ip][1]
-            nac_pts[ip,i_seg,:,2] = Z + origin[ip][2]
-
-    # store points
-    VD.NAC_SURF_PTS = nac_pts
-    
-    return VD
-
-def plot_nacelle_geometry(axes,VD,face_color,edge_color,alpha):
-    """ This plots a 3D surface of the nacelle of the propulsor
-
-    Assumptions:
-    None
-
-    Source:
-    None
-
-    Inputs:
-    VD                   - vortex distribution
-
-    Properties Used:
-    N/A
-    """
-
-    num_nac_segs = len(VD.NAC_SURF_PTS[0,:,0,0])
-    tesselation  = len(VD.NAC_SURF_PTS[0,0,:,0])
-    num_p        = len(VD.NAC_SURF_PTS[:,0,0,0])
-    for ip in range(num_p):
-        for i_seg in range(num_nac_segs-1):
-            for i_tes in range(tesselation-1):
-                X = [VD.NAC_SURF_PTS[ip,i_seg  ,i_tes  ,0],
-                     VD.NAC_SURF_PTS[ip,i_seg  ,i_tes+1,0],
-                     VD.NAC_SURF_PTS[ip,i_seg+1,i_tes+1,0],
-                     VD.NAC_SURF_PTS[ip,i_seg+1,i_tes  ,0]]
-                Y = [VD.NAC_SURF_PTS[ip,i_seg  ,i_tes  ,1],
-                     VD.NAC_SURF_PTS[ip,i_seg  ,i_tes+1,1],
-                     VD.NAC_SURF_PTS[ip,i_seg+1,i_tes+1,1],
-                     VD.NAC_SURF_PTS[ip,i_seg+1,i_tes  ,1]]
-                Z = [VD.NAC_SURF_PTS[ip,i_seg  ,i_tes  ,2],
-                     VD.NAC_SURF_PTS[ip,i_seg  ,i_tes+1,2],
-                     VD.NAC_SURF_PTS[ip,i_seg+1,i_tes+1,2],
-                     VD.NAC_SURF_PTS[ip,i_seg+1,i_tes  ,2]]
-                verts = [list(zip(X, Y, Z))]
-                collection = Poly3DCollection(verts)
-                collection.set_facecolor(face_color)
-                collection.set_edgecolor(edge_color)
-                collection.set_alpha(alpha)
-                axes.add_collection3d(collection)
-
-    return
-
-
-def compute_unit_normal(VD):
-    """ This computed the unit normal vector of each panel
-
-
-    Assumptions: 
-    None
-
-    Source:
-    None
-    
-    Inputs:   
-    VD                   - vortex distribution    
-    
-    Properties Used:
-    N/A
-    """     
-
-     # create vectors for panel
-    P1P2 = np.array([VD.XB1 - VD.XA1,VD.YB1 - VD.YA1,VD.ZB1 - VD.ZA1]).T
-    P1P3 = np.array([VD.XA2 - VD.XA1,VD.YA2 - VD.YA1,VD.ZA2 - VD.ZA1]).T
-
-    cross = np.cross(P1P2,P1P3) 
-
-    unit_normal = (cross.T / np.linalg.norm(cross,axis=1)).T
-
-     # adjust Z values, no values should point down, flip vectors if so
-    unit_normal[unit_normal[:,2]<0,:] = -unit_normal[unit_normal[:,2]<0,:]
-
-    return unit_normal
-=======
     G = Data()
 
 
@@ -1562,5 +454,4 @@
                 prop_collection.set_edgecolor(prop_edge_color)
                 prop_collection.set_alpha(prop_alpha)
                 axes.add_collection3d(prop_collection)
-    return
->>>>>>> 1d90cad7
+    return