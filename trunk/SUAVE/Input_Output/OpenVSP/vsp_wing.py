--- conflicted
+++ resolved
@@ -14,8 +14,8 @@
 
 import SUAVE
 from SUAVE.Core import Units
-from SUAVE.Components.Airfoils.Airfoil import Airfoil 
-from SUAVE.Methods.Geometry.Two_Dimensional.Planform import wing_planform, wing_segmented_planform 
+from SUAVE.Components.Airfoils.Airfoil import Airfoil
+from SUAVE.Methods.Geometry.Two_Dimensional.Planform import wing_planform, wing_segmented_planform
 import numpy as np
 import string
 try:
@@ -28,7 +28,7 @@
         pass
 # This enforces lowercase names
 chars = string.punctuation + string.whitespace
-t_table = str.maketrans( chars          + string.ascii_uppercase , 
+t_table = str.maketrans( chars          + string.ascii_uppercase ,
                          '_'*len(chars) + string.ascii_lowercase )
 
 # ----------------------------------------------------------------------
@@ -36,7 +36,7 @@
 # ----------------------------------------------------------------------
 
 ## @ingroup Input_Output-OpenVSP
-def read_vsp_wing(wing_id, units_type='SI', write_airfoil_file=True, use_scaling=True): 	
+def read_vsp_wing(wing_id, units_type='SI', write_airfoil_file=True, use_scaling=True):
     """This reads an OpenVSP wing vehicle geometry and writes it into a SUAVE wing format.
 
     Assumptions:
@@ -81,7 +81,7 @@
 
     Properties Used:
     N/A
-    """  
+    """
 
     # Check if this is vertical tail, this seems like a weird first step but it's necessary
     # Get the initial rotation to get the dihedral angles
@@ -105,31 +105,27 @@
     elif units_type == 'imperial':
         units_factor = Units.foot * 1.
     elif units_type == 'inches':
-        units_factor = Units.inch * 1.		
+        units_factor = Units.inch * 1.
 
     # Apply a tag to the wing
     if vsp.GetGeomName(wing_id):
         tag = vsp.GetGeomName(wing_id)
         tag = tag.translate(t_table)
         wing.tag = tag
-    else: 
+    else:
         wing.tag = 'winggeom'
-    
+
     if use_scaling:
-<<<<<<< HEAD
-        scaling       = vsp.GetParmVal(wing_id, 'Scale', 'XForm')  
-=======
         scaling       = vsp.GetParmVal(wing_id, 'Scale', 'XForm')
->>>>>>> 48e31953
     else:
         scaling       = 1.
     units_factor      = units_factor*scaling
-    
+
     # Top level wing parameters
     # Wing origin
-    wing.origin[0][0] = vsp.GetParmVal(wing_id, 'X_Location', 'XForm') * units_factor 
-    wing.origin[0][1] = vsp.GetParmVal(wing_id, 'Y_Location', 'XForm') * units_factor 
-    wing.origin[0][2] = vsp.GetParmVal(wing_id, 'Z_Location', 'XForm') * units_factor 
+    wing.origin[0][0] = vsp.GetParmVal(wing_id, 'X_Location', 'XForm') * units_factor
+    wing.origin[0][1] = vsp.GetParmVal(wing_id, 'Y_Location', 'XForm') * units_factor
+    wing.origin[0][2] = vsp.GetParmVal(wing_id, 'Z_Location', 'XForm') * units_factor
 
     # Wing Symmetry
     sym_planar = vsp.GetParmVal(wing_id, 'Sym_Planar_Flag', 'Sym')
@@ -137,32 +133,32 @@
 
     # Check for symmetry
     if sym_planar == 2. and sym_origin == 1.: #origin at wing, not vehicle
-        wing.symmetric = True	
-    else:
-        wing.symmetric = False 
+        wing.symmetric = True
+    else:
+        wing.symmetric = False
 
     #More top level parameters
     total_proj_span      = vsp.GetParmVal(wing_id, 'TotalProjectedSpan', 'WingGeom') * units_factor
     wing.aspect_ratio    = vsp.GetParmVal(wing_id, 'TotalAR', 'WingGeom')
-    wing.areas.reference = vsp.GetParmVal(wing_id, 'TotalArea', 'WingGeom') * units_factor**2 
-    wing.spans.projected = total_proj_span 
+    wing.areas.reference = vsp.GetParmVal(wing_id, 'TotalArea', 'WingGeom') * units_factor**2
+    wing.spans.projected = total_proj_span
 
     # Check if this is a single segment wing
     xsec_surf_id      = vsp.GetXSecSurf(wing_id, 0)   # This is how VSP stores surfaces.
-    x_sec_1           = vsp.GetXSec(xsec_surf_id, 1) 
+    x_sec_1           = vsp.GetXSec(xsec_surf_id, 1)
 
     if vsp.GetNumXSec(xsec_surf_id) == 2:
         single_seg = True
     else:
         single_seg = False
-    
+
     segment_num = vsp.GetNumXSec(xsec_surf_id) # Get number of segments
 
     span_sum         = 0.				# Non-projected.
     proj_span_sum    = 0.				# Projected.
     segment_spans    = [None] * (segment_num) 	        # Non-projected.
     segment_dihedral = [None] * (segment_num)
-    segment_sweeps_quarter_chord = [None] * (segment_num) 
+    segment_sweeps_quarter_chord = [None] * (segment_num)
 
     # Necessary wing segment definitions start at XSec_1 (XSec_0 exists mainly to hold the root airfoil)
     xsec_surf_id = vsp.GetXSecSurf(wing_id, 0)
@@ -176,20 +172,20 @@
 
     if single_seg == False:
 
-        # Convert VSP XSecs to SUAVE segments. (Wing segments are defined by outboard sections in VSP, but inboard sections in SUAVE.) 
-        for i in range(1, segment_num+1):	
+        # Convert VSP XSecs to SUAVE segments. (Wing segments are defined by outboard sections in VSP, but inboard sections in SUAVE.)
+        for i in range(1, segment_num+1):
             # XSec airfoil
             jj = i-1  # Airfoil index i-1 because VSP airfoils and sections are one index off relative to SUAVE.
-		
+
             segment = SUAVE.Components.Wings.Segment()
             segment.tag                   = 'Section_' + str(i)
             thick_cord                    = vsp.GetParmVal(wing_id, 'ThickChord', 'XSecCurve_' + str(jj))
-            segment.thickness_to_chord    = thick_cord	# Thick_cord stored for use in airfoil, below.		
+            segment.thickness_to_chord    = thick_cord	# Thick_cord stored for use in airfoil, below.
             if i!=segment_num:
                 segment_root_chord    = vsp.GetParmVal(wing_id, 'Root_Chord', 'XSec_' + str(i)) * units_factor
             else:
                 segment_root_chord    = 0.0
-            segment.root_chord_percent    = segment_root_chord / root_chord		
+            segment.root_chord_percent    = segment_root_chord / root_chord
             segment.percent_span_location = proj_span_sum / (total_proj_span/(1+wing.symmetric))
             segment.twist                 = vsp.GetParmVal(wing_id, 'Twist', 'XSec_' + str(jj)) * Units.deg +  y_rot
 
@@ -210,7 +206,7 @@
                 segment.dihedral_outboard     = segment_dihedral[i]
 
                 segment_spans[i] 	      = vsp.GetParmVal(wing_id, 'Span', 'XSec_' + str(i)) * units_factor
-                proj_span_sum += segment_spans[i] * np.cos(segment_dihedral[i])	
+                proj_span_sum += segment_spans[i] * np.cos(segment_dihedral[i])
                 span_sum      += segment_spans[i]
             else:
                 segment.root_chord_percent    = (vsp.GetParmVal(wing_id, 'Tip_Chord', 'XSec_' + str(i-1))) * units_factor /root_chord
@@ -219,7 +215,7 @@
             xsec_id = str(vsp.GetXSec(xsec_surf_id, jj))
             airfoil = Airfoil()
             if vsp.GetXSecShape(xsec_id) == vsp.XS_FOUR_SERIES: 	# XSec shape: NACA 4-series
-                camber = vsp.GetParmVal(wing_id, 'Camber', 'XSecCurve_' + str(jj)) 
+                camber = vsp.GetParmVal(wing_id, 'Camber', 'XSecCurve_' + str(jj))
 
                 if camber == 0.:
                     camber_loc = 0.
@@ -228,9 +224,9 @@
 
                 airfoil.thickness_to_chord = thick_cord
                 camber_round               = int(np.around(camber*100))
-                camber_loc_round           = int(np.around(camber_loc*10)) 
+                camber_loc_round           = int(np.around(camber_loc*10))
                 thick_cord_round           = int(np.around(thick_cord*100))
-                airfoil.tag                = 'NACA ' + str(camber_round) + str(camber_loc_round) + str(thick_cord_round)	
+                airfoil.tag                = 'NACA ' + str(camber_round) + str(camber_loc_round) + str(thick_cord_round)
 
             elif vsp.GetXSecShape(xsec_id) == vsp.XS_SIX_SERIES: 	# XSec shape: NACA 6-series
                 thick_cord_round = int(np.around(thick_cord*100))
@@ -239,34 +235,34 @@
                 series_vsp       = int(vsp.GetParmVal(wing_id, 'Series', 'XSecCurve_' + str(jj)))
                 series_dict      = {0:'63',1:'64',2:'65',3:'66',4:'67',5:'63A',6:'64A',7:'65A'} # VSP series values.
                 series           = series_dict[series_vsp]
-                airfoil.tag      = 'NACA ' + series + str(ideal_CL) + str(thick_cord_round) + ' a=' + str(np.around(a_value,1))			
+                airfoil.tag      = 'NACA ' + series + str(ideal_CL) + str(thick_cord_round) + ' a=' + str(np.around(a_value,1))
 
 
             elif vsp.GetXSecShape(xsec_id) == vsp.XS_FILE_AIRFOIL:	# XSec shape: 12 is type AF_FILE
                 airfoil.thickness_to_chord = thick_cord
-                # VSP airfoil API calls get coordinates and write files with the final argument being the fraction of segment position, regardless of relative spans. 
+                # VSP airfoil API calls get coordinates and write files with the final argument being the fraction of segment position, regardless of relative spans.
                 # (Write the root airfoil with final arg = 0. Write 4th airfoil of 5 segments with final arg = .8)
 
             if write_airfoil_file==True:
                 vsp.WriteSeligAirfoil(str(wing.tag) + '_airfoil_XSec_' + str(jj) +'.dat', wing_id, float(jj/segment_num))
                 airfoil.coordinate_file    = str(wing.tag) + '_airfoil_XSec_' + str(jj) +'.dat'
-                airfoil.tag                = 'airfoil'	
+                airfoil.tag                = 'airfoil'
 
                 segment.append_airfoil(airfoil)
 
             wing.Segments.append(segment)
 
-        # Wing dihedral 
+        # Wing dihedral
         proj_span_sum_alt = 0.
         span_sum_alt      = 0.
-        sweeps_sum        = 0.			
+        sweeps_sum        = 0.
 
         for ii in range(1, segment_num):
             span_sum_alt += segment_spans[ii]
             proj_span_sum_alt += segment_spans[ii] * np.cos(segment_dihedral[ii])  # Use projected span to find total wing dihedral.
-            sweeps_sum += segment_spans[ii] * np.tan(segment_sweeps_quarter_chord[ii])	
-
-        wing.dihedral              = np.arccos(proj_span_sum_alt / span_sum_alt) 
+            sweeps_sum += segment_spans[ii] * np.tan(segment_sweeps_quarter_chord[ii])
+
+        wing.dihedral              = np.arccos(proj_span_sum_alt / span_sum_alt)
         wing.sweeps.quarter_chord  = -np.arctan(sweeps_sum / span_sum_alt)  # Minus sign makes it positive sweep.
 
         # Add a tip segment, all values are zero except the tip chord
@@ -292,24 +288,24 @@
         x_sec_1_rc_parm        = vsp.GetXSecParm(x_sec_1,'Root_Chord')
         x_sec_1_tc_parm        = vsp.GetXSecParm(x_sec_1,'Tip_Chord')
         x_sec_1_t_parm        = vsp.GetXSecParm(x_sec_1,'ThickChord')
-     
+
         # Calcs
         sweep     = vsp.GetParmVal(x_sec_1_sweep_parm) * Units.deg
         sweep_loc = vsp.GetParmVal(x_sec_1_sweep_loc_parm)
         taper     = vsp.GetParmVal(x_sec_1_taper_parm)
-        c_4_sweep = convert_sweep(sweep,sweep_loc,0.25,wing.aspect_ratio,taper)		
+        c_4_sweep = convert_sweep(sweep,sweep_loc,0.25,wing.aspect_ratio,taper)
 
         # Pull and pack
         wing.sweeps.quarter_chord  = c_4_sweep
         wing.taper                 = taper
         wing.dihedral              = vsp.GetParmVal(x_sec_1_dih_parm) * Units.deg + x_rot
         wing.chords.root           = vsp.GetParmVal(x_sec_1_rc_parm)* units_factor
-        wing.chords.tip            = vsp.GetParmVal(x_sec_1_tc_parm) * units_factor	
+        wing.chords.tip            = vsp.GetParmVal(x_sec_1_tc_parm) * units_factor
         wing.chords.mean_geometric = wing.areas.reference / wing.spans.projected
-        wing.thickness_to_chord    = vsp.GetParmVal(x_sec_1_t_parm) 
+        wing.thickness_to_chord    = vsp.GetParmVal(x_sec_1_t_parm)
 
         # Just double calculate and fix things:
-        wing = wing_planform(wing)		
+        wing = wing_planform(wing)
 
 
     # Twists
@@ -322,10 +318,10 @@
     span_fraction_starts = []
     span_fraction_ends   = []
     chord_fractions      = []
-    
+
     num_cs = vsp.GetNumSubSurf(wing_id)
-    
-    # loop through wing and get all control surface parameters 
+
+    # loop through wing and get all control surface parameters
     for cs_idx in range(num_cs):
         cs_id   = vsp.GetSubSurf(wing_id,cs_idx)
         param_names = vsp.GetSubSurfParmIDs(cs_id)
@@ -339,13 +335,13 @@
                 span_fraction_ends.append(vsp.GetParmVal(param_names[p_idx]))
             if 'Length_C_Start' == vsp.GetParmName(param_names[p_idx]):
                 chord_fractions.append(vsp.GetParmVal(param_names[p_idx]))
-                
+
     # assign control surface parameters to wings. Outer most control surface on main/horizontal wing is assigned a aileron
-    for cs_idx in range(num_cs):   
+    for cs_idx in range(num_cs):
         aileron_present = False
         if num_cs > 1:
-            aileron_loc = np.argmax(np.array(span_fraction_starts))   
-            if cs_idx == aileron_loc: 
+            aileron_loc = np.argmax(np.array(span_fraction_starts))
+            if cs_idx == aileron_loc:
                 aileron_present = True
         if LE_flags[cs_idx] == 1.0:
             CS = SUAVE.Components.Wings.Control_Surfaces.Slat()
@@ -355,18 +351,18 @@
             else:
                 if aileron_present:
                     CS = SUAVE.Components.Wings.Control_Surfaces.Aileron()
-                else: 
+                else:
                     CS = SUAVE.Components.Wings.Control_Surfaces.Flap()
         CS.tag                 = tags[cs_idx]
         CS.span_fraction_start = np.maximum((span_fraction_starts[cs_idx] * (segment_num + 1) - 1) / (segment_num - 1), 0)
         CS.span_fraction_end   = np.minimum((span_fraction_ends[cs_idx] * (segment_num + 1) - 1) / (segment_num - 1), 1)
         if CS.span_fraction_start > 1 or CS.span_fraction_end < 0:
             raise AssertionError("SUAVE import of VSP files does not allow control surfaces defined for the wing caps.")
-            
+
         CS.chord_fraction      = chord_fractions[cs_idx]
         CS.span                = (CS.span_fraction_end - CS.span_fraction_start)*wing.spans.projected
         wing.append_control_surface(CS)
-    
+
     return wing
 
 
@@ -401,17 +397,17 @@
         dihedral_outboard                     [radians]
         sweeps.quarter_chord                  [radians]
         thickness_to_chord                    [-]
-    area_tags                                 <dict> used to keep track of all tags needed in wetted area computation           
-    fuel_tank_set_index                       <int> OpenVSP object set containing the fuel tanks    
+    area_tags                                 <dict> used to keep track of all tags needed in wetted area computation
+    fuel_tank_set_index                       <int> OpenVSP object set containing the fuel tanks
 
     Outputs:
-    area_tags                                 <dict> used to keep track of all tags needed in wetted area computation           
+    area_tags                                 <dict> used to keep track of all tags needed in wetted area computation
     wing_id                                   <str>  OpenVSP ID for given wing
 
     Properties Used:
     N/A
-    """       
-    wing_x = wing.origin[0][0]    
+    """
+    wing_x = wing.origin[0][0]
     wing_y = wing.origin[0][1]
     wing_z = wing.origin[0][2]
     if wing.symmetric == True:
@@ -424,8 +420,8 @@
     sweep_loc  = 0.25
     root_twist = wing.twists.root / Units.deg
     tip_twist  = wing.twists.tip  / Units.deg
-    root_tc    = wing.thickness_to_chord 
-    tip_tc     = wing.thickness_to_chord 
+    root_tc    = wing.thickness_to_chord
+    tip_tc     = wing.thickness_to_chord
     dihedral   = wing.dihedral / Units.deg
 
     # Check to see if segments are defined. Get count
@@ -442,7 +438,7 @@
     # Make names for each section and insert them into the wing if necessary
     x_secs       = []
     x_sec_curves = []
-    # n_segments + 2 will create an extra segment if the root segment is 
+    # n_segments + 2 will create an extra segment if the root segment is
     # included in the list of segments. This is not used and the tag is
     # removed when the segments are checked for this case.
     for i_segs in range(0,n_segments+2):
@@ -488,7 +484,7 @@
     # i.e. :
     #
     #EXAMPLE AIRFOIL
-    # 3. 3. 
+    # 3. 3.
     #
     # 0.0 0.0
     # 0.5 0.1
@@ -503,21 +499,21 @@
 
     airfoil_vsp_types = []
     if n_segments > 0:
-        for i in range(n_segments): 
+        for i in range(n_segments):
             if 'airfoil_type' in wing.Segments[i].keys():
-                if wing.Segments[i].airfoil_type == 'biconvex': 
+                if wing.Segments[i].airfoil_type == 'biconvex':
                     airfoil_vsp_types.append(vsp.XS_BICONVEX)
                 else:
                     airfoil_vsp_types.append(vsp.XS_FILE_AIRFOIL)
             else:
                 airfoil_vsp_types.append(vsp.XS_FILE_AIRFOIL)
     elif 'airfoil_type' in wing.keys():
-        if wing.airfoil_type == 'biconvex': 
+        if wing.airfoil_type == 'biconvex':
             airfoil_vsp_types.append(vsp.XS_BICONVEX)
         else:
-            airfoil_vsp_types.append(vsp.XS_FILE_AIRFOIL)        
-    else:
-        airfoil_vsp_types = [vsp.XS_FILE_AIRFOIL]    
+            airfoil_vsp_types.append(vsp.XS_FILE_AIRFOIL)
+    else:
+        airfoil_vsp_types = [vsp.XS_FILE_AIRFOIL]
 
     if n_segments==0:
         if len(wing.Airfoil) != 0 or 'airfoil_type' in wing.keys():
@@ -540,7 +536,7 @@
                 xsec2 = vsp.GetXSec(xsecsurf,1)
                 vsp.ReadFileAirfoil(xsec1,wing.Segments[0].Airfoil['airfoil'].coordinate_file)
                 vsp.ReadFileAirfoil(xsec2,wing.Segments[0].Airfoil['airfoil'].coordinate_file)
-            vsp.Update()              
+            vsp.Update()
 
     # Thickness to chords
     vsp.SetParmVal( wing_id,'ThickChord','XSecCurve_0',root_tc)
@@ -551,12 +547,12 @@
 
     # Span and tip of the section
     if n_segments>1:
-        local_span    = span*wing.Segments[0].percent_span_location  
+        local_span    = span*wing.Segments[0].percent_span_location
         sec_tip_chord = root_chord*wing.Segments[0].root_chord_percent
-        vsp.SetParmVal( wing_id,'Span',x_secs[1],local_span) 
+        vsp.SetParmVal( wing_id,'Span',x_secs[1],local_span)
         vsp.SetParmVal( wing_id,'Tip_Chord',x_secs[1],sec_tip_chord)
     else:
-        vsp.SetParmVal( wing_id,'Span',x_secs[1],span/np.cos(dihedral*Units.degrees)) 
+        vsp.SetParmVal( wing_id,'Span',x_secs[1],span/np.cos(dihedral*Units.degrees))
 
     vsp.Update()
 
@@ -573,7 +569,7 @@
 
 
     # Loop for the number of segments left over
-    for i_segs in range(1,n_segments+1):  
+    for i_segs in range(1,n_segments+1):
 
         if (wing.Segments[i_segs-1] == wing.Segments[-1]) and (wing.Segments[-1].percent_span_location == 1.):
             break
@@ -593,7 +589,7 @@
         if i_segs == n_segments:
             span_i = span*(1 - wing.Segments[i_segs-1].percent_span_location)/np.cos(dihedral_i*Units.deg)
         else:
-            span_i = span*(wing.Segments[i_segs].percent_span_location-wing.Segments[i_segs-1].percent_span_location)/np.cos(dihedral_i*Units.deg)                      
+            span_i = span*(wing.Segments[i_segs].percent_span_location-wing.Segments[i_segs-1].percent_span_location)/np.cos(dihedral_i*Units.deg)
 
         # Insert the new wing section with specified airfoil if available
         if len(wing.Segments[i_segs-1].Airfoil) != 0 or 'airfoil_type' in wing.Segments[i_segs-1].keys():
@@ -601,24 +597,24 @@
             if len(wing.Segments[i_segs-1].Airfoil) != 0:
                 xsecsurf = vsp.GetXSecSurf(wing_id,0)
                 xsec = vsp.GetXSec(xsecsurf,i_segs+adjust)
-                vsp.ReadFileAirfoil(xsec, wing.Segments[i_segs-1].Airfoil['airfoil'].coordinate_file)                
+                vsp.ReadFileAirfoil(xsec, wing.Segments[i_segs-1].Airfoil['airfoil'].coordinate_file)
         else:
             vsp.InsertXSec(wing_id,i_segs-1+adjust,vsp.XS_FOUR_SERIES)
 
         # Set the parms
-        
-        
+
+
         # Find the id
         x_sec_id  = vsp.GetXSec(vsp.GetXSecSurf(wing_id, 0),i_segs+adjust)
-        
+
         # Find the parm strings
         span_parm    = vsp.GetXSecParm(x_sec_id, 'Span')
         dih_parm     = vsp.GetXSecParm(x_sec_id, 'Dihedral')
         sweep_parm   = vsp.GetXSecParm(x_sec_id, 'Sweep')
-        swp_loc_parm = vsp.GetXSecParm(x_sec_id, 'Sweep_Location')        
-        rt_ch_parm   = vsp.GetXSecParm(x_sec_id, 'Root_Chord')    
+        swp_loc_parm = vsp.GetXSecParm(x_sec_id, 'Sweep_Location')
+        rt_ch_parm   = vsp.GetXSecParm(x_sec_id, 'Root_Chord')
         tc_parm      = vsp.GetXSecParm(x_sec_id, 'ThickChord')
-        
+
         # Set the parm values
         vsp.SetParmVal(span_parm, span_i)
         vsp.SetParmVal(dih_parm, dihedral_i)
@@ -652,7 +648,7 @@
     vsp.SetParmVal(wing_id,'CapUMaxOption','EndCap',2.)
     vsp.SetParmVal(wing_id,'CapUMaxStrength','EndCap',1.)
 
-    vsp.Update()  
+    vsp.Update()
 
     if 'control_surfaces' in wing:
         for ctrl_surf in wing.control_surfaces:
@@ -665,27 +661,27 @@
 
     vsp.SetSetFlag(wing_id, OML_set_ind, True)
 
-    return area_tags, wing_id 
+    return area_tags, wing_id
 
 
 ## @ingroup Input_Output-OpenVSP
 def write_vsp_control_surface(wing_id,ctrl_surf,n_segments):
     """This writes a control surface in a wing.
-    
+
     Assumptions:
     None
-    
+
     Source:
     N/A
-    
+
     Inputs:
     wind_id              <str>
     ctrl_surf            [-]
     n_segments           int, number of wing segments
-    
+
     Outputs:
     Operates on the active OpenVSP model, no direct output
-    
+
     Properties Used:
     N/A
     """
@@ -707,7 +703,7 @@
             vsp.SetParmVal(param_names[p_idx], ctrl_surf.chord_fraction)
         if 'SE_Const_Flag' == vsp.GetParmName(param_names[p_idx]):
             vsp.SetParmVal(param_names[p_idx], 1.0)
-            
+
     return
 
 ## @ingroup Input_Output-OpenVSP
@@ -739,21 +735,21 @@
 
     Properties Used:
     N/A
-    """        
+    """
     # Unpack
     try:
         offset            = fuel_tank.inward_offset
         chord_trim_max    = 1.-fuel_tank.start_chord_percent
         chord_trim_min    = 1.-fuel_tank.end_chord_percent
         span_trim_max     = fuel_tank.end_span_percent
-        span_trim_min     = fuel_tank.start_span_percent  
+        span_trim_min     = fuel_tank.start_span_percent
         density           = fuel_tank.fuel_type.density
     except:
         print('Fuel tank does not contain parameters needed for OpenVSP geometry. Tag: '+fuel_tank.tag)
         return
 
     tank_id = vsp.AddGeom('CONFORMAL',wing_id)
-    vsp.SetGeomName(tank_id, fuel_tank.tag)    
+    vsp.SetGeomName(tank_id, fuel_tank.tag)
     n_segments        = len(wing.Segments.keys())
     if n_segments > 0.:
         seg_span_percents  = np.array([v['percent_span_location'] for (k,v)\
@@ -764,18 +760,18 @@
     span = wing.spans.projected
 
     # Offset
-    vsp.SetParmVal(tank_id,'Offset','Design',offset)      
+    vsp.SetParmVal(tank_id,'Offset','Design',offset)
 
     for key, fuselage in vehicle.fuselages.items():
         width    = fuselage.width
         length   = fuselage.lengths.total
         hmax     = fuselage.heights.maximum
         height1  = fuselage.heights.at_quarter_length
-        height2  = fuselage.heights.at_wing_root_quarter_chord 
+        height2  = fuselage.heights.at_wing_root_quarter_chord
         height3  = fuselage.heights.at_three_quarters_length
         effdia   = fuselage.effective_diameter
-        n_fine   = fuselage.fineness.nose 
-        t_fine   = fuselage.fineness.tail  
+        n_fine   = fuselage.fineness.nose
+        t_fine   = fuselage.fineness.tail
         w_ac     = wing.aerodynamic_center
 
         w_origin = vehicle.wings.main_wing.origin
@@ -787,7 +783,7 @@
         x2 = (w_origin[0]+w_c_4)/length
         x3 = 0.75
 
-        fuse_id = vsp.AddGeom("FUSELAGE") 
+        fuse_id = vsp.AddGeom("FUSELAGE")
         vsp.SetGeomName(fuse_id, fuselage.tag)
         wing_id[fuselage.tag] = ['fuselages',fuselage.tag]
 
@@ -809,7 +805,7 @@
     # Fuel tank span bounds
     if n_segments>0:
         span_trim_max = get_vsp_trim_from_SUAVE_trim(seg_span_percents,
-                                                     vsp_segment_breaks,  
+                                                     vsp_segment_breaks,
                                                              span_trim_max)
         span_trim_min = get_vsp_trim_from_SUAVE_trim(seg_span_percents,
                                                      vsp_segment_breaks,
@@ -819,15 +815,15 @@
 
     vsp.SetParmVal(tank_id,'UTrimFlag','Design',1.)
     vsp.SetParmVal(tank_id,'UTrimMax','Design',span_trim_max)
-    vsp.SetParmVal(tank_id,'UTrimMin','Design',span_trim_min)  
+    vsp.SetParmVal(tank_id,'UTrimMin','Design',span_trim_min)
 
     # Set density
-    vsp.SetParmVal(tank_id,'Density','Mass_Props',density)  
+    vsp.SetParmVal(tank_id,'Density','Mass_Props',density)
 
     # Add to the full fuel tank set
     vsp.SetSetFlag(tank_id, fuel_tank_set_ind, True)
 
-    return 
+    return
 
 ## @ingroup Input_Output-OpenVSP
 def get_vsp_trim_from_SUAVE_trim(seg_span_percents,vsp_segment_breaks,trim):
@@ -849,7 +845,7 @@
 
     Properties Used:
     N/A
-    """      
+    """
     # Determine max chord trim correction
     y_seg_ind = next(i for i,per_y in enumerate(seg_span_percents) if per_y > trim)
     segment_percent_of_total_span = seg_span_percents[y_seg_ind] -\
@@ -857,13 +853,13 @@
     remaining_percent_within_segment = trim - seg_span_percents[y_seg_ind-1]
     percent_of_segment = remaining_percent_within_segment/segment_percent_of_total_span
     trim = vsp_segment_breaks[y_seg_ind-1] + \
-        (vsp_segment_breaks[y_seg_ind]-vsp_segment_breaks[y_seg_ind-1])*percent_of_segment  
+        (vsp_segment_breaks[y_seg_ind]-vsp_segment_breaks[y_seg_ind-1])*percent_of_segment
     return trim
 
 
 ## @ingroup Input_Output-OpenVSP
-def convert_sweep(sweep,sweep_loc,new_sweep_loc,AR,taper): 
-    """This converts arbitrary sweep into a desired sweep given 
+def convert_sweep(sweep,sweep_loc,new_sweep_loc,AR,taper):
+    """This converts arbitrary sweep into a desired sweep given
     wing geometry.
 
     Assumptions:
@@ -872,7 +868,7 @@
     Source:
     N/A
 
-    Inputs: 
+    Inputs:
     sweep               [degrees]
     sweep_loc           [unitless]
     new_sweep_loc       [unitless]
@@ -884,11 +880,11 @@
 
     Properties Used:
     N/A
-    """   
+    """
     sweep_LE = np.arctan(np.tan(sweep)+4*sweep_loc*
-                         (1-taper)/(AR*(1+taper))) 
+                         (1-taper)/(AR*(1+taper)))
 
     new_sweep = np.arctan(np.tan(sweep_LE)-4*new_sweep_loc*
-                          (1-taper)/(AR*(1+taper))) 
+                          (1-taper)/(AR*(1+taper)))
 
     return new_sweep